--- conflicted
+++ resolved
@@ -24,50 +24,6 @@
   </ItemGroup>
 
   <ItemGroup>
-<<<<<<< HEAD
-    <Content Include="Samples\Planning 1 - Fallback\main.dialog">
-      <CopyToOutputDirectory>Always</CopyToOutputDirectory>
-    </Content>
-    <Content Include="Samples\Planning 8 - ExternalLanguage\FortuneTellerDialog.dialog">
-      <CopyToOutputDirectory>Always</CopyToOutputDirectory>
-    </Content>
-    <Content Include="Samples\Planning 8 - ExternalLanguage\main.lg">
-      <CopyToOutputDirectory>Always</CopyToOutputDirectory>
-    </Content>
-    <Content Include="Samples\Planning 8 - ExternalLanguage\main.dialog">
-      <CopyToOutputDirectory>Always</CopyToOutputDirectory>
-    </Content>
-    <Content Include="Samples\Planning 8 - ExternalLanguage\TellJokeDialog.dialog">
-      <CopyToOutputDirectory>Always</CopyToOutputDirectory>
-    </Content>
-    <Content Include="Samples\Planning 7 - CallDialog\FortuneTellerDialog.dialog">
-      <CopyToOutputDirectory>Always</CopyToOutputDirectory>
-    </Content>
-    <Content Include="Samples\Planning 7 - CallDialog\TellJokeDialog.dialog">
-      <CopyToOutputDirectory>Always</CopyToOutputDirectory>
-    </Content>
-    <Content Include="Samples\Planning 7 - CallDialog\main.dialog">
-      <CopyToOutputDirectory>Always</CopyToOutputDirectory>
-    </Content>
-    <Content Include="Samples\Planning 6 - DoSteps\main.dialog">
-      <CopyToOutputDirectory>Always</CopyToOutputDirectory>
-    </Content>
-    <Content Include="Samples\Planning 5 - WelcomeRule\main.dialog">
-      <CopyToOutputDirectory>Always</CopyToOutputDirectory>
-    </Content>
-    <Content Include="Samples\Planning 4 - TextPrompt\main.dialog">
-      <CopyToOutputDirectory>Always</CopyToOutputDirectory>
-    </Content>
-    <Content Include="Samples\Planning 3 - IfProperty\main.dialog">
-      <CopyToOutputDirectory>Always</CopyToOutputDirectory>
-    </Content>
-    <Content Include="Samples\Planning 2 - WaitForInput\main.dialog">
-      <CopyToOutputDirectory>Always</CopyToOutputDirectory>
-    </Content>
-    <Content Include="Samples\Planning 9 - CancelDialog\main.dialog">
-      <CopyToOutputDirectory>Always</CopyToOutputDirectory>
-    </Content>
-=======
     <Content Include="Samples\Planning 1 - Fallback\main.dialog" />
     <Content Include="Samples\Planning 8 - ExternalLanguage\main.lg" />
     <Content Include="Samples\Planning 8 - ExternalLanguage\main.dialog" />
@@ -79,7 +35,7 @@
     <Content Include="Samples\Planning 4 - TextPrompt\main.dialog" />
     <Content Include="Samples\Planning 3 - IfProperty\main.dialog" />
     <Content Include="Samples\Planning 2 - WaitForInput\main.dialog" />
->>>>>>> bbd1a356
+    <Content Include="Samples\Planning 9 - CancelDialog\main.dialog" />
   </ItemGroup>
 
   <ItemGroup>

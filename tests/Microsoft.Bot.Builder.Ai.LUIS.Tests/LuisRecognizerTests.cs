--- conflicted
+++ resolved
@@ -32,13 +32,8 @@
                 return;
             }
 
-<<<<<<< HEAD
             var luisRecognizer = this.GetLuisRecognizer(verbose: true);
-            var result = await luisRecognizer.Recognize("My name is Emad", CancellationToken.None);
-=======
-            var luisRecognizer = GetLuisRecognizer(verbose: true);
             var result = await luisRecognizer.RecognizeAsync("My name is Emad", CancellationToken.None);
->>>>>>> f8435851
             Assert.IsNotNull(result);
             Assert.IsNull(result.AlteredText);
             Assert.AreEqual("My name is Emad", result.Text);
@@ -65,13 +60,8 @@
                 return;
             }
 
-<<<<<<< HEAD
-            var luisRecognizer = this.GetLuisRecognizer(verbose: true, luisOptions: new LuisPredictionOptions { Verbose = true });
-            var result = await luisRecognizer.Recognize("Please deliver February 2nd 2001", CancellationToken.None);
-=======
-            var luisRecognizer = GetLuisRecognizer(verbose: true, luisOptions: new LuisRequest { Verbose = true });
+            var luisRecognizer = this.GetLuisRecognizer(verbose: true, luisOptions: new LuisPredictionOptions { Verbose = true });
             var result = await luisRecognizer.RecognizeAsync("Please deliver February 2nd 2001", CancellationToken.None);
->>>>>>> f8435851
             Assert.IsNotNull(result);
             Assert.AreEqual("Please deliver February 2nd 2001", result.Text);
             Assert.IsNotNull(result.Intents);
@@ -106,13 +96,8 @@
                 return;
             }
 
-<<<<<<< HEAD
-            var luisRecognizer = this.GetLuisRecognizer(verbose: true, luisOptions: new LuisPredictionOptions { Verbose = true });
-            var result = await luisRecognizer.Recognize("Please deliver February 2nd 2001 in room 201", CancellationToken.None);
-=======
-            var luisRecognizer = GetLuisRecognizer(verbose: true, luisOptions: new LuisRequest { Verbose = true });
+            var luisRecognizer = this.GetLuisRecognizer(verbose: true, luisOptions: new LuisPredictionOptions { Verbose = true });
             var result = await luisRecognizer.RecognizeAsync("Please deliver February 2nd 2001 in room 201", CancellationToken.None);
->>>>>>> f8435851
             Assert.IsNotNull(result);
             Assert.IsNotNull(result.Text);
             Assert.AreEqual("Please deliver February 2nd 2001 in room 201", result.Text);
@@ -136,13 +121,8 @@
                 return;
             }
 
-<<<<<<< HEAD
-            var luisRecognizer = this.GetLuisRecognizer(verbose: true, luisOptions: new LuisPredictionOptions { Verbose = true });
-            var result = await luisRecognizer.Recognize("I want to travel on united", CancellationToken.None);
-=======
-            var luisRecognizer = GetLuisRecognizer(verbose: true, luisOptions: new LuisRequest { Verbose = true });
+            var luisRecognizer = this.GetLuisRecognizer(verbose: true, luisOptions: new LuisPredictionOptions { Verbose = true });
             var result = await luisRecognizer.RecognizeAsync("I want to travel on united", CancellationToken.None);
->>>>>>> f8435851
             Assert.IsNotNull(result);
             Assert.IsNotNull(result.Text);
             Assert.AreEqual("I want to travel on united", result.Text);
@@ -167,13 +147,8 @@
                 return;
             }
 
-<<<<<<< HEAD
-            var luisRecognizer = this.GetLuisRecognizer(verbose: true, luisOptions: new LuisPredictionOptions { Verbose = true });
-            var result = await luisRecognizer.Recognize("I want to travel on DL", CancellationToken.None);
-=======
-            var luisRecognizer = GetLuisRecognizer(verbose: true, luisOptions: new LuisRequest { Verbose = true });
+            var luisRecognizer = this.GetLuisRecognizer(verbose: true, luisOptions: new LuisPredictionOptions { Verbose = true });
             var result = await luisRecognizer.RecognizeAsync("I want to travel on DL", CancellationToken.None);
->>>>>>> f8435851
             Assert.IsNotNull(result);
             Assert.IsNotNull(result.Text);
             Assert.AreEqual("I want to travel on DL", result.Text);
@@ -200,13 +175,8 @@
                 return;
             }
 
-<<<<<<< HEAD
-            var luisRecognizer = this.GetLuisRecognizer(verbose: true, luisOptions: new LuisPredictionOptions { Verbose = true });
-            var result = await luisRecognizer.Recognize("Please deliver it to 98033 WA", CancellationToken.None);
-=======
-            var luisRecognizer = GetLuisRecognizer(verbose: true, luisOptions: new LuisRequest { Verbose = true });
+            var luisRecognizer = this.GetLuisRecognizer(verbose: true, luisOptions: new LuisPredictionOptions { Verbose = true });
             var result = await luisRecognizer.RecognizeAsync("Please deliver it to 98033 WA", CancellationToken.None);
->>>>>>> f8435851
             Assert.IsNotNull(result);
             Assert.IsNotNull(result.Text);
             Assert.AreEqual("Please deliver it to 98033 WA", result.Text);
@@ -247,13 +217,8 @@
                 return;
             }
 
-<<<<<<< HEAD
-            var luisRecognizer = this.GetLuisRecognizer(verbose: true, luisOptions: new LuisPredictionOptions { Verbose = true });
-            var result = await luisRecognizer.Recognize("Book a table on Friday or tomorrow at 5 or tomorrow at 4", CancellationToken.None);
-=======
-            var luisRecognizer = GetLuisRecognizer(verbose: true, luisOptions: new LuisRequest { Verbose = true });
+            var luisRecognizer = this.GetLuisRecognizer(verbose: true, luisOptions: new LuisPredictionOptions { Verbose = true });
             var result = await luisRecognizer.RecognizeAsync("Book a table on Friday or tomorrow at 5 or tomorrow at 4", CancellationToken.None);
->>>>>>> f8435851
             Assert.IsNotNull(result.Entities["datetime"]);
             Assert.AreEqual(3, result.Entities["datetime"].Count());
             Assert.AreEqual(1, result.Entities["datetime"][0]["timex"].Count());
@@ -379,84 +344,8 @@
         }
 
         private JObject Json<T>(T result)
-<<<<<<< HEAD
             => (JObject)JsonConvert.DeserializeObject(JsonConvert.SerializeObject(result, new JsonSerializerSettings { Formatting = Formatting.Indented, NullValueHandling = NullValueHandling.Ignore }));
-=======
-        {
-            return (JObject)JsonConvert.DeserializeObject(JsonConvert.SerializeObject(result, new JsonSerializerSettings { Formatting = Formatting.Indented, NullValueHandling = NullValueHandling.Ignore }));
-        }
-
-        // To create a file to test:
-        // 1) Create a <name>.json file with an object { Text:<query> } in it.
-        // 2) Run this test which will fail and generate a <name>.json.new file.
-        // 3) Check the .new file and if correct, replace the original .json file with it.
-        public async Task TestJson<T>(string file)
-            where T : IRecognizerConvert, new()
-        {
-            if (!EnvironmentVariablesDefined())
-            {
-                Assert.Inconclusive("Missing Luis Environment variables - Skipping test");
-                return;
-            }
-
-            var expectedPath = Path.Combine(@"..\..\..\TestData\", file);
-            var newPath = expectedPath + ".new";
-            var luisRecognizer = GetLuisRecognizer(verbose: true, luisOptions: new LuisRequest { Verbose = true });
-            var expected = new StreamReader(expectedPath).ReadToEnd();
-            dynamic expectedJson = JsonConvert.DeserializeObject(expected);
-            var query = (string)expectedJson.text ?? (string)expectedJson.Text;
             var typedResult = await luisRecognizer.RecognizeAsync<T>(query, CancellationToken.None);
-            var typedJson = Json<T>(typedResult);
-            if (!WithinDelta(expectedJson, typedJson, 0.1))
-            {
-                using (var writer = new StreamWriter(newPath))
-                {
-                    writer.Write(typedJson);
-                }
-                Assert.Fail($"Returned JSON in {newPath} != expected JSON in {expectedPath}");
-            }
-            else
-            {
-                File.Delete(expectedPath + ".new");
-            }
-        }
-
-        [TestMethod]
-        public async Task Composite1()
-        {
-            await TestJson<RecognizerResult>("Composite1.json");
-        }
-
-        [TestMethod]
-        public async Task Composite2()
-        {
-            await TestJson<RecognizerResult>("Composite2.json");
-        }
-
-        [TestMethod]
-        public async Task PrebuiltDomains()
-        {
-            await TestJson<RecognizerResult>("Prebuilt.json");
-        }
-
-        [TestMethod]
-        public async Task Patterns()
-        {
-            await TestJson<RecognizerResult>("Patterns.json");
-        }
-
-        [TestMethod]
-        public async Task TypedEntities()
-        {
-            await TestJson<Contoso_App>("Typed.json");
-        }
-
-        [TestMethod]
-        public async Task TypedPrebuiltDomains()
-        {
-            await TestJson<Contoso_App>("TypedPrebuilt.json");
-        }
->>>>>>> f8435851
 
         private void AssertScore(JToken scoreToken)
         {

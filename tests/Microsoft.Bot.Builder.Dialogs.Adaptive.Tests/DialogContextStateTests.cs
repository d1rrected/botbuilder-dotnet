﻿using System;
using System.Collections.Generic;
using System.Text;
using System.Threading.Tasks;
using Microsoft.Bot.Builder.Adapters;
using Microsoft.Bot.Builder.Dialogs.Adaptive.Recognizers;
using Microsoft.Bot.Builder.Dialogs.Adaptive.Events;
using Microsoft.Bot.Builder.Dialogs.Adaptive.Actions;
using Microsoft.Bot.Builder.Dialogs.Declarative.Resources;
using Microsoft.Bot.Builder.Dialogs.Declarative.Types;
using Microsoft.Bot.Builder.Expressions;
using Microsoft.Bot.Builder.Expressions.Parser;
using Microsoft.Bot.Builder.LanguageGeneration;
using Microsoft.Extensions.Configuration;
using Microsoft.VisualStudio.TestTools.UnitTesting;

namespace Microsoft.Bot.Builder.Dialogs.Adaptive.Tests
{
    public class Bar
    {
        public string Name { get; set; }
        public int Age { get; set; }
        public bool cool { get; set; }
    }

    public class Foo
    {
        public string Name { get; set; }

        public int Age { get; set; }

        public bool cool { get; set; }

        public Bar SubName { get; set; }
    }

    [TestClass]
    public class DialogContextStateTests
    {
        public TestContext TestContext { get; set; }

        private Foo foo = new Foo()
        {
            Name = "Tom",
            Age = 15,
            cool = true,
            SubName = new Bar()
            {
                Name = "bob",
                Age = 122,
                cool = false
            }
        };

        [TestMethod]
        public async Task DialogContextState_SimpleValues()
        {
            var dialog = new AdaptiveDialog("test");
            var dialogs = new DialogSet();
            dialogs.Add(dialog);
            var dc = new DialogContext(dialogs, new TurnContext(new TestAdapter(), new Schema.Activity()), (DialogState)new DialogState());
            await dc.BeginDialogAsync(dialog.Id);
            DialogContextState state = new DialogContextState(dc: dc,
                settings: new Dictionary<string, object>(StringComparer.InvariantCultureIgnoreCase),
                userState: new Dictionary<string, object>(StringComparer.InvariantCultureIgnoreCase),
                conversationState: new Dictionary<string, object>(StringComparer.InvariantCultureIgnoreCase),
                turnState: new Dictionary<string, object>(StringComparer.InvariantCultureIgnoreCase));


            // simple value types
            state.SetValue("UseR.nuM", 15);
            state.SetValue("uSeR.NuM", 25);
            Assert.IsTrue(state.HasValue("user.num"), "should have the value");
            Assert.AreEqual(25, state.GetValue<int>("user.num"));

            state.SetValue("UsEr.StR", "string1");
            state.SetValue("usER.STr", "string2");
            Assert.IsTrue(state.HasValue("user.str"), "should have the value");
            Assert.AreEqual("string2", state.GetValue<string>("USer.str"));

            // simple value types
            state.SetValue("ConVErsation.nuM", 15);
            state.SetValue("ConVErSation.NuM", 25);
            Assert.IsTrue(state.HasValue("conversation.num"), "should have the value");
            Assert.AreEqual(25, state.GetValue<int>("conversation.num"));

            state.SetValue("ConVErsation.StR", "string1");
            state.SetValue("CoNVerSation.STr", "string2");
            Assert.IsTrue(state.HasValue("conversation.str"), "should have the value");
            Assert.AreEqual("string2", state.GetValue<string>("conversation.str"));

            // simple value types
            state.SetValue("tUrn.nuM", 15);
            state.SetValue("turN.NuM", 25);
            Assert.IsTrue(state.HasValue("turn.num"), "should have the value");
            Assert.AreEqual(25, state.GetValue<int>("turn.num"));

            state.SetValue("tuRn.StR", "string1");
            state.SetValue("TuRn.STr", "string2");
            Assert.IsTrue(state.HasValue("turn.str"), "should have the value");
            Assert.AreEqual("string2", state.GetValue<string>("turn.str"));
        }

        [TestMethod]
        public async Task DialogContextState_ComplexValuePaths()
        {
            var dialog = new AdaptiveDialog("test");
            var dialogs = new DialogSet();
            dialogs.Add(dialog);
            var dc = new DialogContext(dialogs, new TurnContext(new TestAdapter(), new Schema.Activity()), (DialogState)new DialogState());
            await dc.BeginDialogAsync(dialog.Id);
            DialogContextState state = new DialogContextState(dc: dc,
                settings: new Dictionary<string, object>(StringComparer.InvariantCultureIgnoreCase),
                userState: new Dictionary<string, object>(StringComparer.InvariantCultureIgnoreCase),
                conversationState: new Dictionary<string, object>(StringComparer.InvariantCultureIgnoreCase),
                turnState: new Dictionary<string, object>(StringComparer.InvariantCultureIgnoreCase));


            // complex type paths
            state.SetValue("UseR.fOo", foo);
            Assert.IsTrue(state.HasValue("user.foo.SuBname.name"), "should have the value");
            state.TryGetValue<string>("user.foo.SuBname.name", out var val);
            Assert.AreEqual("bob", val);

            // complex type paths
            state.SetValue("ConVerSation.FOo", foo);
            Assert.IsTrue(state.HasValue("conversation.foo.SuBname.name"), "should have the value");
            state.TryGetValue<string>("conversation.foo.SuBname.name", out val);
            Assert.AreEqual("bob", val);

            // complex type paths
            state.SetValue("TurN.fOo", foo);
            Assert.IsTrue(state.HasValue("TuRN.foo.SuBname.name"), "should have the value");
            state.TryGetValue<string>("TuRN.foo.SuBname.name", out val);
            Assert.AreEqual("bob", val);
        }

        [TestMethod]
        public async Task DialogContextState_ComplexExpressions()
        {
            var dialog = new AdaptiveDialog("test");
            var dialogs = new DialogSet();
            dialogs.Add(dialog);
            var dc = new DialogContext(dialogs, new TurnContext(new TestAdapter(), new Schema.Activity()), (DialogState)new DialogState());
            await dc.BeginDialogAsync(dialog.Id);
            DialogContextState state = new DialogContextState(dc: dc,
                settings: new Dictionary<string, object>(StringComparer.InvariantCultureIgnoreCase),
                userState: new Dictionary<string, object>(StringComparer.InvariantCultureIgnoreCase),
                conversationState: new Dictionary<string, object>(StringComparer.InvariantCultureIgnoreCase),
                turnState: new Dictionary<string, object>(StringComparer.InvariantCultureIgnoreCase));


            // complex type paths
            state.SetValue("user.name", "joe");
            state.SetValue("conversation[user.name]", "test");
            var value = state.GetValue("conversation.joe");
            Assert.AreEqual("test", value, "complex set should set");
            value = state.GetValue("conversation[user.name]");
            Assert.AreEqual("test", value, "complex get should get");
        }

        [TestMethod]
        public async Task DialogContextState_GetValue()
        {
            var dialog = new AdaptiveDialog("test");
            var dialogs = new DialogSet();
            dialogs.Add(dialog);
            var dc = new DialogContext(dialogs, new TurnContext(new TestAdapter(), new Schema.Activity()), (DialogState)new DialogState());
            await dc.BeginDialogAsync(dialog.Id);
            DialogContextState state = new DialogContextState(dc: dc,
                settings: new Dictionary<string, object>(StringComparer.InvariantCultureIgnoreCase),
                userState: new Dictionary<string, object>(StringComparer.InvariantCultureIgnoreCase),
                conversationState: new Dictionary<string, object>(StringComparer.InvariantCultureIgnoreCase),
                turnState: new Dictionary<string, object>(StringComparer.InvariantCultureIgnoreCase));


            // complex type paths
#pragma warning disable CS0168 // The variable 'val' is declared but never used
            object val;
#pragma warning restore CS0168 // The variable 'val' is declared but never used
            string value;
            state.SetValue("user.name", "joe");
            Assert.AreEqual("joe", state.GetValue("user.name"));
            Assert.AreEqual("joe", state.GetValue<String>("user.name"));
            Assert.IsTrue(state.TryGetValue<string>("user.name", out value));
            Assert.AreEqual("joe", value);

            Assert.AreEqual("default", state.GetValue("user.xxx", "default"));
            Assert.AreEqual("default", state.GetValue<String>("user.xxx", "default"));
            Assert.IsFalse(state.TryGetValue<string>("user.xxx", out value));
            Assert.AreEqual(null, value);
        }

        [TestMethod]
        public async Task DialogContextState_ComplexTypes()
        {
            var dialog = new AdaptiveDialog("test");
            var dialogs = new DialogSet();
            dialogs.Add(dialog);
            var dc = new DialogContext(dialogs, new TurnContext(new TestAdapter(), new Schema.Activity()), (DialogState)new DialogState());
            await dc.BeginDialogAsync(dialog.Id);
            DialogContextState state = new DialogContextState(dc: dc,
                settings: new Dictionary<string, object>(StringComparer.InvariantCultureIgnoreCase),
                userState: new Dictionary<string, object>(StringComparer.InvariantCultureIgnoreCase),
                conversationState: new Dictionary<string, object>(StringComparer.InvariantCultureIgnoreCase),
                turnState: new Dictionary<string, object>(StringComparer.InvariantCultureIgnoreCase));


            // complex type paths
            state.SetValue("UseR.fOo", foo);
            Assert.IsTrue(state.HasValue("user.foo"), "should have the value");
            Assert.AreEqual(state.GetValue<Foo>("user.foo").SubName.Name, "bob");

            // complex type paths
            state.SetValue("ConVerSation.FOo", foo);
            Assert.IsTrue(state.HasValue("conversation.foo"), "should have the value");
            Assert.AreEqual(state.GetValue<Foo>("conversation.foo").SubName.Name, "bob");

            // complex type paths
            state.SetValue("TurN.fOo", foo);
            Assert.IsTrue(state.HasValue("turn.foo"), "should have the value");
            Assert.AreEqual(state.GetValue<Foo>("turn.foo").SubName.Name, "bob");
        }

        private TestFlow CreateFlow(AdaptiveDialog dialog, ConversationState convoState = null, UserState userState = null, bool sendTrace = false)
        {
            TypeFactory.Configuration = new ConfigurationBuilder().Build();
            var resourceExplorer = new ResourceExplorer();

            var adapter = new TestAdapter(TestAdapter.CreateConversation(TestContext.TestName), sendTrace)
                .Use(new RegisterClassMiddleware<ResourceExplorer>(resourceExplorer))
                .UseLanguageGeneration(resourceExplorer)
                .Use(new RegisterClassMiddleware<IStorage>(new MemoryStorage()))
                .Use(new AutoSaveStateMiddleware(userState ?? new UserState(new MemoryStorage()), convoState ?? new ConversationState(new MemoryStorage())))
                .Use(new TranscriptLoggerMiddleware(new FileTranscriptLogger()));

            var dm = new DialogManager(dialog);

            return new TestFlow((TestAdapter)adapter, async (turnContext, cancellationToken) =>
            {
                await dm.OnTurnAsync(turnContext, cancellationToken: cancellationToken).ConfigureAwait(false);
            });
        }

        [TestMethod]
        public async Task DialogContextState_TurnStateMappings()
        {
            var testDialog = new AdaptiveDialog("testDialog")
            {
                AutoEndDialog = false,
                Recognizer = new RegexRecognizer()
                {
                    Intents = new Dictionary<string, string>()
                    {
                        { "IntentNumber1", "intent1" },
                        { "NameIntent", ".*name is (?<name>.*)" }
                    }
                },
                Events = new List<IOnEvent>()
                {
                    new OnBeginDialog()
                    {
                        Actions = new List<IDialog>()
                        {
                            new SendActivity("{turn.activity.text}"),
                        }
                    },
                    new OnIntent(intent: "IntentNumber1",
                        actions:new List<IDialog>()
                        {
                            new SendActivity("{turn.activity.text}"),
                            new SendActivity("{turn.recognized.intent}"),
                            new SendActivity("{turn.recognized.score}"),
                            new SendActivity("{turn.recognized.text}"),
                            new SendActivity("{turn.recognized.intents.intentnumber1.score}"),
                        }),
                    new OnIntent(intent: "NameIntent",
                        actions:new List<IDialog>()
                        {
                            new SendActivity("{turn.recognized.entities.name}"),
                        }),
                }
            };

            await CreateFlow(testDialog)
                .Send("hi")
                    .AssertReply("hi")
                .Send("intent1")
                    .AssertReply("intent1")
                    .AssertReply("IntentNumber1")
                    .AssertReply("1")
                    .AssertReply("intent1")
                    .AssertReply("1")
                .Send("my name is joe")
                    .AssertReply("joe")
                .StartTestAsync();
        }

        [TestMethod]
        public async Task DialogContextState_DialogCommandScope()
        {
            var testDialog = new AdaptiveDialog("testDialog")
            {
                AutoEndDialog = false,
                Events = new List<IOnEvent>()
                {
                    new OnBeginDialog()
                    {

                        Actions = new List<IDialog>()
                        {
                            new SetProperty()
                            {
                                Property = "dialog.name",
                                Value = "'testDialog'"
                            },
                            new SendActivity("{dialog.name}"),
                            new IfCondition()
                            {
                                Condition= "{dialog.name} == 'testDialog'",
                                Actions = new List<IDialog>()
                                {
                                    new SendActivity("nested dialogCommand {dialog.name}")
                                }
                            }
                        }
                    }
                }
            };

            await CreateFlow(testDialog)
                    .SendConversationUpdate()
                        .AssertReply("testDialog")
                        .AssertReply("nested dialogCommand testDialog")
                    .StartTestAsync();
        }

        [TestMethod]
        public async Task DialogContextState_InputBinding()
        {
            var testDialog = new AdaptiveDialog("testDialog")
            {
                AutoEndDialog = false,
                Events = new List<IOnEvent>()
                {
                    new OnBeginDialog()
                    {
<<<<<<< HEAD
                        Actions = new List<IDialog>()
                        {
                            new SetProperty() { Property = "dialog.name", Value = "'testDialog'" },
                            new SendActivity("{dialog.name}"),
                            new AdaptiveDialog("d1")
                            {
                                InputBindings = new Dictionary<string, string>() { { "$address.name", "dialog.name" } },
                                Events = new List<IOnEvent>()
                                {
                                    new OnBeginDialog()
                                    {
                                        Actions = new List<IDialog>()
                                        {
                                            new SendActivity("nested dialogCommand {$address.name}")
                                        }
                                    },
                                }
                            },
                            new BeginDialog()
                            {
                                // bind dialog.name -> adaptive dialog
                                Dialog = new AdaptiveDialog("d2")
                                {
                                    InputBindings = new Dictionary<string, string>() { { "$address.name", "dialog.name" } },
                                    Events = new List<IOnEvent>()
                                    {
                                        new OnBeginDialog()
                                        {
                                            Actions = new List<IDialog>()
                                            {
                                                new SendActivity("nested begindialog {$address.name}")
                                            }
                                        }
                                    }
                                }
                            },
=======
                        InputBindings = new Dictionary<string, string>() { { "dialog.name", "$name" } },
                        Steps = new List<IDialog>()
                        {
                            new SendActivity("nested d1 {$name}"),
                            new SetProperty() { Property = "dialog.name", Value = "'testDialogd1'" },
                            new SendActivity("nested d1 {$name}"),
                        }
                    },
                    new BeginDialog()
                    {
                        // bind dialog.name -> adaptive dialog
                        Dialog = new AdaptiveDialog("d2")
                        {
                            InputBindings = new Dictionary<string, string>() { { "dialog.name", "$name" } },
                            Steps = new List<IDialog>()
                            {
                                new SendActivity("nested d2 {$name}"),
                                new SetProperty() { Property = "dialog.name", Value = "'testDialogd2'" },
                                new SendActivity("nested d2 {$name}"),
                            }
>>>>>>> 57049355
                        }
                    }
                }
            };

            await CreateFlow(testDialog)
                    .SendConversationUpdate()
                        .AssertReply("testDialog")
                        .AssertReply("nested d1 testDialog")
                        .AssertReply("nested d1 testDialogd1")
                        .AssertReply("nested d2 testDialog")
                        .AssertReply("nested d2 testDialogd2")
                    .StartTestAsync();
        }

        [TestMethod]
        public async Task DialogContextState_OutputBinding()
        {
            var testDialog = new AdaptiveDialog("testDialog")
            {
                AutoEndDialog = false,
                Events = new List<IOnEvent>()
                {
                    new OnBeginDialog()
                    {
                        Actions = new List<IDialog>()
                        {
                            new SetProperty() { Property = "dialog.name", Value = "'testDialog'" },
                            new SendActivity("{dialog.name}"),
                            new AdaptiveDialog("d1")
                            {
                                InputBindings = new Dictionary<string, string>() { { "$xxx", "dialog.name" } },
                                OutputBinding = "dialog.name",
                                DefaultResultProperty = "$xxx",
                                Events = new List<IOnEvent>()
                                {
                                    new OnBeginDialog()
                                    {
                                        Actions = new List<IDialog>()
                                        {
                                            new SendActivity("nested dialogCommand {$xxx}"),
                                            new SetProperty() { Property = "dialog.xxx", Value = "'newName'" },
                                            new SendActivity("nested dialogCommand {$xxx}"),
                                        }
                                    }
                                }
                            },
                            new SendActivity("{dialog.name}"),
                            new BeginDialog()
                            {
                                Dialog = new AdaptiveDialog("d2")
                                {
                                    InputBindings = new Dictionary<string, string>() { { "$zzz", "dialog.name" } },
                                    DefaultResultProperty = "$zzz",
                                    // test output binding from adaptive dialog
                                    OutputBinding = "dialog.name",
                                    Events = new List<IOnEvent>()
                                    {
                                        new OnBeginDialog()
                                        {
                                            Actions = new List<IDialog>()
                                            {
                                                new SendActivity("nested begindialog {$zzz}"),
                                                new SetProperty() { Property = "dialog.zzz", Value = "'newName2'" },
                                                new SendActivity("nested begindialog {$zzz}"),
                                            }
                                        }
                                    }
                                }
                            },
                            new SendActivity("{dialog.name}"),
                            new BeginDialog()
                            {
                                // test output binding from beginDialog
                                OutputBinding = "dialog.name",
                                Dialog = new AdaptiveDialog("d3")
                                {
                                    InputBindings = new Dictionary<string, string>() { { "$qqq", "dialog.name" } },
                                    DefaultResultProperty = "$qqq",
                                    Events = new List<IOnEvent>()
                                    {
                                        new OnBeginDialog()
                                        {
                                            Actions = new List<IDialog>()
                                            {
                                                new SendActivity("nested begindialog2 {$qqq}"),
                                                new SetProperty() { Property = "dialog.qqq", Value = "'newName3'" },
                                                new SendActivity("nested begindialog2 {$qqq}"),
                                            }
                                        }
                                    }
                                }
                            },
                            new SendActivity("{dialog.name}"),
                        }
                    }
                }
            };

            await CreateFlow(testDialog)
                    .SendConversationUpdate()
                        .AssertReply("testDialog")
                        .AssertReply("nested dialogCommand testDialog")
                        .AssertReply("nested dialogCommand newName")
                        .AssertReply("newName")
                        .AssertReply("nested begindialog newName")
                        .AssertReply("nested begindialog newName2")
                        .AssertReply("newName2")
                        .AssertReply("nested begindialog2 newName2")
                        .AssertReply("nested begindialog2 newName3")
                        .AssertReply("newName3")
                    .StartTestAsync();
        }

        [TestMethod]
        public async Task DialogContextState_CallstackScope()
        {
            var testDialog = new AdaptiveDialog("testDialog")
            {
                AutoEndDialog = false,
                Events = new List<IOnEvent>()
                {
<<<<<<< HEAD
                    new OnBeginDialog()
=======
                    new SetProperty() { Property = "dialog.xyz", Value = "'xyz'" },
                    new SetProperty() { Property = "$aaa", Value = "'d1'" },
                    new SendActivity("{dialog.xyz}"),
                    new SendActivity("{$xyz}"),
                    new SendActivity("{$aaa}"),
                    new BeginDialog()
>>>>>>> 57049355
                    {
                        Actions = new List<IDialog>()
                        {
                            new SetProperty() { Property = "$xxx", Value = "'xxx'" },
                            new SetProperty() { Property = "$aaa", Value = "'d1'" },
                            new SendActivity("{$aaa}"),
                            new BeginDialog()
                            {
<<<<<<< HEAD
                                Dialog = new AdaptiveDialog("d2")
=======
                                new SetProperty() { Property = "$bbb", Value = "'bbb'" },
                                new SendActivity("{$aaa}"),
                                new SendActivity("{$xyz}"),
                                new SendActivity("{$bbb}"),
                                new BeginDialog()
>>>>>>> 57049355
                                {
                                    Events = new List<IOnEvent>()
                                    {
                                        new OnBeginDialog()
                                        {
<<<<<<< HEAD
                                            Actions = new List<IDialog>()
                                            {
                                                new SetProperty() { Property = "$yyy", Value = "'yyy'" },
                                                new SendActivity("{$aaa == null}"),
                                                new SendActivity("{^aaa}"),
                                                new BeginDialog()
                                                {
                                                    Dialog = new AdaptiveDialog("d3")
                                                    {
                                                        Events = new List<IOnEvent>()
                                                        {
                                                            new OnBeginDialog()
                                                            {

                                                                Actions = new List<IDialog>()
                                                                {
                                                                    new SetProperty() { Property = "$zzz", Value = "'zzz'" },
                                                                    new SetProperty() { Property = "$aaa", Value = "'d3'" },
                                                                    new SendActivity("{$aaa}"),
                                                                    new SendActivity("{^aaa}"),
                                                                    new SendActivity("{$zzz}"),
                                                                    new SendActivity("{$yyy==null}"),
                                                                    new SendActivity("{$xxx==null}"),
                                                                    new SendActivity("{^yyy}"),
                                                                    new SendActivity("{^xxx}"),
                                                                }
                                                            }
                                                        }
                                                    }
                                                },
                                            }
=======
                                            new SetProperty() { Property = "$zzz", Value = "'zzz'" },
                                            new SetProperty() { Property = "$aaa", Value = "'d3'" },
                                            new SendActivity("{$aaa}"),
                                            new SendActivity("{$zzz}"),
                                            new SendActivity("{$bbb}"),
                                            new SendActivity("{$xyz}"),
>>>>>>> 57049355
                                        }
                                    }
                                }
                            },
                        }
                    }
                }
            };

            await CreateFlow(testDialog)
                    .SendConversationUpdate()
                        // d1
                        .AssertReply("xyz")
                        .AssertReply("xyz")
                        .AssertReply("d1")
                        // d2
                        .AssertReply("d1")
                        .AssertReply("xyz")
                        .AssertReply("bbb")
                        // d3
                        .AssertReply("d3")
                        .AssertReply("zzz")
                        .AssertReply("bbb")
                        .AssertReply("xyz")
                    .StartTestAsync();
        }

    }
}<|MERGE_RESOLUTION|>--- conflicted
+++ resolved
@@ -13,6 +13,7 @@
 using Microsoft.Bot.Builder.LanguageGeneration;
 using Microsoft.Extensions.Configuration;
 using Microsoft.VisualStudio.TestTools.UnitTesting;
+using System.Diagnostics.Tracing;
 
 namespace Microsoft.Bot.Builder.Dialogs.Adaptive.Tests
 {
@@ -341,27 +342,30 @@
             var testDialog = new AdaptiveDialog("testDialog")
             {
                 AutoEndDialog = false,
+
                 Events = new List<IOnEvent>()
                 {
                     new OnBeginDialog()
                     {
-<<<<<<< HEAD
                         Actions = new List<IDialog>()
                         {
                             new SetProperty() { Property = "dialog.name", Value = "'testDialog'" },
                             new SendActivity("{dialog.name}"),
                             new AdaptiveDialog("d1")
                             {
-                                InputBindings = new Dictionary<string, string>() { { "$address.name", "dialog.name" } },
+                                InputBindings = new Dictionary<string, string>() { { "dialog.name", "$name" } },
+
                                 Events = new List<IOnEvent>()
                                 {
                                     new OnBeginDialog()
                                     {
                                         Actions = new List<IDialog>()
                                         {
-                                            new SendActivity("nested dialogCommand {$address.name}")
+                                            new SendActivity("nested d1 {$name}"),
+                                            new SetProperty() { Property = "dialog.name", Value = "'testDialogd1'" },
+                                            new SendActivity("nested d1 {$name}"),
                                         }
-                                    },
+                                    }
                                 }
                             },
                             new BeginDialog()
@@ -369,41 +373,21 @@
                                 // bind dialog.name -> adaptive dialog
                                 Dialog = new AdaptiveDialog("d2")
                                 {
-                                    InputBindings = new Dictionary<string, string>() { { "$address.name", "dialog.name" } },
+                                    InputBindings = new Dictionary<string, string>() { { "dialog.name", "$name" } },
                                     Events = new List<IOnEvent>()
                                     {
                                         new OnBeginDialog()
                                         {
                                             Actions = new List<IDialog>()
                                             {
-                                                new SendActivity("nested begindialog {$address.name}")
+                                                new SendActivity("nested d2 {$name}"),
+                                                new SetProperty() { Property = "dialog.name", Value = "'testDialogd2'" },
+                                                new SendActivity("nested d2 {$name}"),
                                             }
                                         }
                                     }
                                 }
-                            },
-=======
-                        InputBindings = new Dictionary<string, string>() { { "dialog.name", "$name" } },
-                        Steps = new List<IDialog>()
-                        {
-                            new SendActivity("nested d1 {$name}"),
-                            new SetProperty() { Property = "dialog.name", Value = "'testDialogd1'" },
-                            new SendActivity("nested d1 {$name}"),
-                        }
-                    },
-                    new BeginDialog()
-                    {
-                        // bind dialog.name -> adaptive dialog
-                        Dialog = new AdaptiveDialog("d2")
-                        {
-                            InputBindings = new Dictionary<string, string>() { { "dialog.name", "$name" } },
-                            Steps = new List<IDialog>()
-                            {
-                                new SendActivity("nested d2 {$name}"),
-                                new SetProperty() { Property = "dialog.name", Value = "'testDialogd2'" },
-                                new SendActivity("nested d2 {$name}"),
                             }
->>>>>>> 57049355
                         }
                     }
                 }
@@ -526,44 +510,29 @@
                 AutoEndDialog = false,
                 Events = new List<IOnEvent>()
                 {
-<<<<<<< HEAD
                     new OnBeginDialog()
-=======
-                    new SetProperty() { Property = "dialog.xyz", Value = "'xyz'" },
-                    new SetProperty() { Property = "$aaa", Value = "'d1'" },
-                    new SendActivity("{dialog.xyz}"),
-                    new SendActivity("{$xyz}"),
-                    new SendActivity("{$aaa}"),
-                    new BeginDialog()
->>>>>>> 57049355
                     {
                         Actions = new List<IDialog>()
                         {
-                            new SetProperty() { Property = "$xxx", Value = "'xxx'" },
+                            new SetProperty() { Property = "dialog.xyz", Value = "'xyz'" },
                             new SetProperty() { Property = "$aaa", Value = "'d1'" },
+                            new SendActivity("{dialog.xyz}"),
+                            new SendActivity("{$xyz}"),
                             new SendActivity("{$aaa}"),
                             new BeginDialog()
                             {
-<<<<<<< HEAD
                                 Dialog = new AdaptiveDialog("d2")
-=======
-                                new SetProperty() { Property = "$bbb", Value = "'bbb'" },
-                                new SendActivity("{$aaa}"),
-                                new SendActivity("{$xyz}"),
-                                new SendActivity("{$bbb}"),
-                                new BeginDialog()
->>>>>>> 57049355
                                 {
                                     Events = new List<IOnEvent>()
                                     {
                                         new OnBeginDialog()
                                         {
-<<<<<<< HEAD
                                             Actions = new List<IDialog>()
                                             {
-                                                new SetProperty() { Property = "$yyy", Value = "'yyy'" },
-                                                new SendActivity("{$aaa == null}"),
-                                                new SendActivity("{^aaa}"),
+                                                new SetProperty() { Property = "$bbb", Value = "'bbb'" },
+                                                new SendActivity("{$aaa}"),
+                                                new SendActivity("{$xyz}"),
+                                                new SendActivity("{$bbb}"),
                                                 new BeginDialog()
                                                 {
                                                     Dialog = new AdaptiveDialog("d3")
@@ -572,32 +541,20 @@
                                                         {
                                                             new OnBeginDialog()
                                                             {
-
                                                                 Actions = new List<IDialog>()
                                                                 {
                                                                     new SetProperty() { Property = "$zzz", Value = "'zzz'" },
                                                                     new SetProperty() { Property = "$aaa", Value = "'d3'" },
                                                                     new SendActivity("{$aaa}"),
-                                                                    new SendActivity("{^aaa}"),
                                                                     new SendActivity("{$zzz}"),
-                                                                    new SendActivity("{$yyy==null}"),
-                                                                    new SendActivity("{$xxx==null}"),
-                                                                    new SendActivity("{^yyy}"),
-                                                                    new SendActivity("{^xxx}"),
+                                                                    new SendActivity("{$bbb}"),
+                                                                    new SendActivity("{$xyz}"),
                                                                 }
                                                             }
                                                         }
                                                     }
                                                 },
                                             }
-=======
-                                            new SetProperty() { Property = "$zzz", Value = "'zzz'" },
-                                            new SetProperty() { Property = "$aaa", Value = "'d3'" },
-                                            new SendActivity("{$aaa}"),
-                                            new SendActivity("{$zzz}"),
-                                            new SendActivity("{$bbb}"),
-                                            new SendActivity("{$xyz}"),
->>>>>>> 57049355
                                         }
                                     }
                                 }

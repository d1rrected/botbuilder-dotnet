--- conflicted
+++ resolved
@@ -1,6 +1,7 @@
 ﻿// Copyright (c) Microsoft Corporation. All rights reserved.
 // Licensed under the MIT License.
 
+using Microsoft.Bot.Builder.Adapters;
 using Microsoft.Bot.Builder.Tests;
 using Microsoft.VisualStudio.TestTools.UnitTesting;
 using System.Net.Http;
@@ -50,7 +51,6 @@
             Assert.IsNotNull(results);
             Assert.AreEqual(results.Length, 0, "should get zero result because threshold");
         }
-<<<<<<< HEAD
 
         //[TestMethod]
         [TestCategory("AI")]
@@ -59,12 +59,12 @@
         {
             
             TestAdapter adapter = new TestAdapter()
-                .Use(new QnAMakerMiddleware(new QnAMakerOptions()
+                .Use(new QnAMakerMiddleware(new QnAMakerMiddlewareOptions()
                 {
                     KnowledgeBaseId = knowlegeBaseId,
                     SubscriptionKey = subscriptionKey,
                     Top = 1
-                }, new HttpClient()));
+                }));
 
             await new TestFlow(adapter, (context) =>
                 {
@@ -81,7 +81,5 @@
                 .StartTest();
         }
 
-=======
->>>>>>> cacbfb9c
     }
 }
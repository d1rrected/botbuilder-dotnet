--- conflicted
+++ resolved
@@ -110,13 +110,9 @@
         [TestMethod]
         public async Task TemplateManager_defaultlookup()
         {
-<<<<<<< HEAD
 
             TestAdapter adapter = new TestAdapter(TestAdapter.CreateConversation(TestContext.TestName))
                 .Use(new TranscriptLoggerMiddleware(new FileTranscriptLogger()));
-=======
-            TestAdapter adapter = new TestAdapter();
->>>>>>> 71a95281
 
             var templateManager = new TemplateManager()
                 .Register(new DictionaryRenderer(templates1))
@@ -161,14 +157,10 @@
         [TestMethod]
         public async Task TemplateManager_enLookup()
         {
-<<<<<<< HEAD
 
             TestAdapter adapter = new TestAdapter(TestAdapter.CreateConversation(TestContext.TestName))
                                 .Use(new TranscriptLoggerMiddleware(new FileTranscriptLogger()));
 
-=======
-            TestAdapter adapter = new TestAdapter();
->>>>>>> 71a95281
             var templateManager = new TemplateManager()
                 .Register(new DictionaryRenderer(templates1))
                 .Register(new DictionaryRenderer(templates2));
@@ -187,14 +179,10 @@
         [TestMethod]
         public async Task TemplateManager_frLookup()
         {
-<<<<<<< HEAD
 
             TestAdapter adapter = new TestAdapter(TestAdapter.CreateConversation(TestContext.TestName))
                                 .Use(new TranscriptLoggerMiddleware(new FileTranscriptLogger()));
 
-=======
-            TestAdapter adapter = new TestAdapter();
->>>>>>> 71a95281
             var templateManager = new TemplateManager()
                 .Register(new DictionaryRenderer(templates1))
                 .Register(new DictionaryRenderer(templates2));
@@ -213,14 +201,10 @@
         [TestMethod]
         public async Task TemplateManager_override()
         {
-<<<<<<< HEAD
 
             TestAdapter adapter = new TestAdapter(TestAdapter.CreateConversation(TestContext.TestName))
                                 .Use(new TranscriptLoggerMiddleware(new FileTranscriptLogger()));
 
-=======
-            TestAdapter adapter = new TestAdapter();
->>>>>>> 71a95281
             var templateManager = new TemplateManager()
                 .Register(new DictionaryRenderer(templates1))
                 .Register(new DictionaryRenderer(templates2));
@@ -239,14 +223,10 @@
         [TestMethod]
         public async Task TemplateManager_useTemplateEngine()
         {
-<<<<<<< HEAD
 
             TestAdapter adapter = new TestAdapter(TestAdapter.CreateConversation(TestContext.TestName))
                                 .Use(new TranscriptLoggerMiddleware(new FileTranscriptLogger()));
 
-=======
-            TestAdapter adapter = new TestAdapter();
->>>>>>> 71a95281
             var templateManager = new TemplateManager()
                 .Register(new DictionaryRenderer(templates1))
                 .Register(new DictionaryRenderer(templates2));

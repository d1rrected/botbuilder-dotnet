# Botkit middlewares

The functionality of Botkit can be extended using middleware functions. These functions can plugin to the core bot running processes at several useful places and make changes to both a bot's configuration and
the incoming or outgoing message. Anyone can add their own middleware to the Botkit documentation, [for more information please read this.](#have-you-created-middleware)

Currently the following types of middleware are available for Botkit:

### [Natural language processing](#natural-language-processing)


* [Microsoft Luis](#microsoft-luis)
* [Api.ai](#apiai)
<<<<<<< HEAD
* [IBM Watson](#ibm-watson)
=======
* [IBM Watson](#ibm-watson) 
* [Recast.ai](#recastai) 
>>>>>>> 0188c5bf


### [Storage Modules](#storage-modules)
Storage middleware can be used for storing attributes about a user or channel or team. It is currently available for the following services:

* [Mongo](#mongo)
* [Redis](#redis)
* [Datastore](#datastore)
* [Firebase](#firebase)
* [Postgres](#postgres)
* [CouchDB](#couchdb)

### [Statistics](#statistics)
* [Keen](#keen)


### [CRM](#crm-modules)
* [bCRM](#bcrm)
* [Dashbot](#dashbot)
* [Wordhop](#wordhop)




#Natural Language Processing
## Microsoft Luis
### [Project Page](https://github.com/Stevenic/botkit-middleware-luis)
### What it does

The [Luis](http://luis.ai) middleware with Botkit causes every message sent to your bot to be first sent through Luis.ai's NLP services for processing. The response from [Luis](http://luis.ai) is then returned in the incoming messages as seen below:

    {
      "query": "start tracking a run",
      "intents": [
        {
          "intent": "startActivity",
          "score": 0.9999981
        },
        {
          "intent": "None",
          "score": 0.144195557
        },
        {
          "intent": "stopActivity",
          "score": 1.54796021E-06
        }
      ],
      "entities": [
        {
          "entity": "run",
          "type": "activityType",
          "startIndex": 17,
          "endIndex": 19,
          "score": 0.9391843
        }
      ]
    }

Using the Wit hears middleware tells Botkit to look for [Luis](http://luis.ai) intents information, and match using this information instead of the built in pattern matching function.



### Setup

Go to [Luis.ai](http://luis.ai) and log in with your microsoft account :

<p align="center">
    <img src="https://s26.postimg.org/l05l56qgp/home.png"/>
</p>

### Setup

The first step to using [Luis](http://luis.ai) is to create an application. In the application, you will bundle together the intents and entities that are important to your task.

<p align="center">
    <img src="https://s26.postimg.org/el6k8ijqx/createApp.png"/>
</p>

From your app's settings page, snag the service url. You will need this to use Luis's API.

Next you will need to add botkit-middleware-luis as a dependency to your Botkit bot:

```
npm install --save botkit-middleware-luis
```

Enable the middleware:
```javascript
var luis = require('./lib/luis-middleware.js');

var luisOptions = {serviceUri: process.env.serviceUri};

controller.middleware.receive.use(luis.middleware.receive(luisOptions));

controller.hears(['hello','hi'],['direct_message','direct_mention','mention'], luis.middleware.hereIntent, function(bot,message) {
    bot.reply(message,"Hello.");
});
```
## Api.ai
### [Project Page](https://github.com/abeai/botkit-middleware-apiai)
This middleware plugin for Botkit allows you to utilize Api.ai, a natural language classifier service directly into the Botkit corebot.

The Api.ai platform lets developers seamlessly integrate intelligent voice and text based command systems into their products to create consumer-friendly voice/text-enabled user interfaces.

### What it does

Using the Api.ai middleware with Botkit causes every message sent to your bot to be first sent through Api.ai's NLP services for processing. The response from Api.ai is then returned in the incoming messages as `message.intent`, `message.entities` for any language entities (dates, places, etc), `message.fulfillment` for Api.ai specific speech fulfillment, `message.confidence` for the confidence interval, and finally the `message.nlpResponse` which represents the raw request as seen below:

    {
      "id": "XXXX",
      "timestamp": "2016-05-31T18:20:38.992Z",
      "result": {
        "source": "agent",
        "resolvedQuery": "hello",
        "action": "",
        "actionIncomplete": false,
        "parameters": {},
        "contexts": [],
        "metadata": {
          "intentId": "XXX",
          "webhookUsed": "false",
          "intentName": "hello"
        },
        "fulfillment": {
          "speech": ""
        },
        "score": 1
      },
      "status": {
        "code": 200,
        "errorType": "success"
      }
    }


### Setup
In order to utilize api.ai's service you will need to create an account and an agent. An agent will represent your Bot's comprehension skills. Head over to their [sign up page](https://console.api.ai/api-client/#/signup) to get started. After creating an account you will be able to create your first agent and start creating intents. Grab the *developer access token* for your local dev and a *client access token* for production as seen below

![Api.ai Tokens](http://s33.postimg.org/6areug03j/apiai.jpg)

Next you will need to add botkit-middleware-apiai as a dependency to your Botkit bot:

```
npm install --save botkit-middleware-apiai
```

Enable the middleware:
```javascript
var apiai = require('botkit-middleware-apiai')({
    token: <my_apiai_token>
});

controller.middleware.receive.use(apiai.receive);

controller.hears(['hello'],'direct_message',apiai.hears,function(bot, message) {
    // ...
});
```

## IBM Watson
### [Project Page](https://github.com/watson-developer-cloud/botkit-middleware)

### What it does
This middleware plugin for Botkit allows developers to easily integrate a Watson Conversation workspace with multiple social channels like Slack, Facebook, and Twilio. Customers can have simultaneous, independent conversations with a single workspace through different channels.

### Setup

#### Acquire Watson Conversation credentials
The middleware needs you to provide the `username`, `password`, and `workspace_id` of your Watson Conversation chat bot. If you have an existing Conversation service instance, follow [these steps](https://github.com/watson-developer-cloud/conversation-simple/blob/master/README.md#configuring-the-application-environmnet) to get your credentials.

If you do not have a Conversation service instance,  follow [these steps](https://github.com/watson-developer-cloud/conversation-simple/blob/master/README.md#before-you-begin) to get started.

For more information on adding Watson to your bot check [this projects documentation](https://github.com/watson-developer-cloud/botkit-middleware/blob/master/README.md)


## Recast.ai

### [Project Page](https://github.com/ouadie-lahdioui/botkit-middleware-recastai)

You can use the Recast.AI API to analyse your text or your audio file, and extract useful informations from it, to personalize your IoT, classify your data or create bots.

The middleware needs you to provide the `request_token` of your Recast bot project and an optional `confidence`.

## Set up

- Add botkit-middleware-recastai as a dependency to your Botkit bot :

```npm install --save botkit-middleware-recastai```

- Enable the middleware :
 
```
var RecastaiMiddleware = require('botkit-middleware-recastai')({
        request_token: '322e96b09ef75ad32bfc8b6f22b857ef',
        confidence: 0.4
});

controller.middleware.receive.use(RecastaiMiddleware.receive);

controller.hears(['news'],'message_received', RecastaiMiddleware.hears,function(bot, message) {

 // ...
});
```

For more information on adding Recast to your bot check [this projects documentation](https://github.com/ouadie-lahdioui/botkit-middleware-recastai)

# Storage Modules
## Mongo
### [Project Page](https://github.com/howdyai/botkit-storage-mongo/)
### What it does
A Mongo storage module for Botkit.

### Setup
Just require `botkit-storage-mongo` and pass it a config with a `mongoUri` option.
Then pass the returned storage when creating your Botkit controller. Botkit will do the rest.

Make sure everything you store has an `id` property, that's what you'll use to look it up later.

```javascript
var Botkit = require('botkit'),
    mongoStorage = require('botkit-storage-mongo')({mongoUri: '...'}),
    controller = Botkit.slackbot({
        storage: mongoStorage
    });
```

```javascript
// then you can use the Botkit storage api, make sure you have an id property
var beans = {id: 'cool', beans: ['pinto', 'garbanzo']};
controller.storage.teams.save(beans);
beans = controller.storage.teams.get('cool');

```

## Redis
### [Project Page](https://github.com/howdyai/botkit-storage-redis)
### What it does
A redis storage module for Botkit

### Setup
Just require `botkit-storage-redis` and pass it your config options (or none if your cool with defaults).
Then pass the returned storage when creating your Botkit controller. Botkit will do the rest!

Make sure everything you store has an `id` property, that's what you'll use to look it up later.

```javascript
var Botkit = require('botkit'),
    redisConfig = {...}
    redisStorage = require('botkit-storage-redis')(redisConfig),
    controller = Botkit.slackbot({
        storage: redisStorage
    });
```

```
// then you can use the Botkit storage api, make sure you have an id property
var beans = {id: 'cool', beans: ['pinto', 'garbanzo']};
controller.storage.teams.save(beans);
beans = controller.storage.teams.get('cool');

```

#### Options

You can pass any options that are allowed by [node-redis](https://github.com/NodeRedis/node_redis).

Additionally you can pass a `namespace` property which is used to namespace keys in Redis. `namespace` defaults to `botkit:store`.

You can also pass a `methods` property which is an array of additional custom methods you want to add. The default methods are `teams`, `users`, and `channels`.

## Datastore
### [Project Page](https://github.com/fabito/botkit-storage-datastore)
### What it does
A Google Cloud Datastore storage module for Botkit

### Setup

Just require `botkit-storage-datastore` and pass it a config with a `projectId` option.
Then pass the returned storage when creating your Botkit controller. Botkit will do the rest.

Make sure everything you store has an `id` property, that's what you'll use to look it up later.

```javascript
var Botkit = require('botkit'),
    datastoreStorage = require('botkit-storage-datastore')({projectId: '...'}),
    controller = Botkit.slackbot({
        storage: datastoreStorage
    });
```

```
// then you can use the Botkit storage api, make sure you have an id property
var beans = {id: 'cool', beans: ['pinto', 'garbanzo']};
controller.storage.teams.save(beans);
beans = controller.storage.teams.get('cool');
```

## Firebase
### [Project Page](https://github.com/howdyai/botkit-storage-firebase)
### What it does
A Firebase storage module for Botkit.

### Setup
Just require `botkit-storage-firebase` and pass it a config with a `firebase_uri` option.
Then pass the returned storage when creating your Botkit controller. Botkit will do the rest.

Make sure everything you store has an `id` property, that's what you'll use to look it up later.

```javascript
var Botkit = require('botkit'),
    firebaseStorage = require('botkit-storage-firebase')({firebase_uri: '...'}),
    controller = Botkit.slackbot({
        storage: firebaseStorage
    });
```

```javascript
// then you can use the Botkit storage api, make sure you have an id property
var beans = {id: 'cool', beans: ['pinto', 'garbanzo']};
controller.storage.teams.save(beans);
beans = controller.storage.teams.get('cool');

```

## Postgres
### [Project Page](https://github.com/lixhq/botkit-storage-postgres)
### What it does
Postgres storage module for Botkit

### Usage
Install with npm

```
npm install botkit-storage-postgres --save
```

and require it and use it:

```javascript
var botkitStoragePostgres = require('botkit-storage-postgres');
var Botkit = require('botkit');

var controller = Botkit.slackbot({
  storage: botkitStoragePostgres({
    host: 'localhost',
    user: 'botkit',
    password: 'botkit',
    database: 'botkit'
  })
});
```
## CouchDB 
### [Project Page](https://github.com/mbarlock/botkit-storage-couchdb/)
### What it does
A Couchdb storage module for botkit

## Setup
```bash
$ npm install botkit-storage-couchdb --save
```

## Usage
Require `botkit-storage-couchdb` and pass your config options. Then pass the returned storage when creating your Botkit controller. Botkit will do the rest!


```js
const Botkit = require('botkit'),
    couchDbStorage = require('botkit-storage-couchdb')("localhost:5984/botkit"),
    controller = Botkit.slackbot({
        storage: couchDbStorage
    });
    
// then you can use the Botkit storage api, make sure you have an id property
var beans = {id: 'cool', beans: ['pinto', 'garbanzo']};

controller.storage.teams.save(beans);

controller.storage.teams.get('cool', (error, team) => {
    console.log(team);
});
```

### Options
You can pass any options that are allowed by [nano](https://github.com/dscape/nano#configuration).

The url you pass should contain your database.

```js
couchDbStorage = require('botkit-storage-couchdb')("localhost:5984/botkit")
```

To specify further configuration options you can pass an object literal instead:

```js
// The url is parsed and knows this is a database
couchDbStorage = require('botkit-storage-couchdb')({ 
    "url": "http://localhost:5984/botkit", 
    "requestDefaults" : { "proxy" : "http://someproxy" },
    "log": function (id, args) {
        console.log(id, args);
    }
});
```


# Statistics
## Keen
### [Project Page](https://github.com/keen/keen-botkit)
### What it does
This middleware allows you to to understand how many messages are going through your system, run cohorts to measure retention, set up funnels to measure task completion, and any key metric unique to your bot. More information about the Keen platform [can be found on their website](https://keen.github.io/keen-botkit/)
### Setup
Keen IO Botkit is available via NPM.

```bash
npm install keen-botkit --save
```

If you want to use the example code, you can also clone it directly from Git.

```bash
git clone git@github.com:nemo/keen-botkit.git
```

Note that after cloning, you'll have to install the dependencies (which is just [keen-js](https://github.com/keen/keen-js):

```bash
npm install
```

# CRM Modules
## bCRM
### [Project Page](https://github.com/howdyai/botkit-middleware-bcrm)
### What it does
This Botkit plugin enables support for bCRM, a customer CRM tool that enables bot developers to send broadcast messages to users of their bot.

This plugin currently works with Slack and Facebook bots.


### Setup

```
npm install --save botkit-middleware-bcrm
```

## Enable Your Bot

1) [Create a bCRM account](https://bcrm.com?ref=botkit-middleware-bcrm) and get your bCRM `token` and bCRM `bot id`.

2) Add the following lines to your Botkit application:

```javascript
require('botkit-middleware-bcrm')({
    bcrm_token: 'my_bcrm_token',
    bcrm_bot: 'my_bcrm_bot',
    controller: controller
});
```

3) To register new users with bCRM:

> If using Slack, register a new team with your bot's application via the oauth flow.
Note, this assumes you are using the built-in oauth support.

> If using Facebook, click the "Get Started" or any other button that fires a [facebook_postback](https://github.com/howdyai/botkit/blob/master/readme-facebook.md#using-structured-messages-and-postbacks) or `facebook_optin` event.
Note, your app must be set to subscribe to the postback and/or optin events inside Facebook's developer tool.

## Security Note

In order to provide its service, this plugin sends information to bCRM that allows
the bCRM software to access information and send messages on behalf of your bot.
Before using this plugin, [read bCRM's privacy policy](https://bcrm.com/privacy),
and make sure your own policies reflect the fact that you share information with them.

## Dashbot
### [Project Page Facebook](https://www.dashbot.io/sdk/facebook/botkit)
### [Project Page Slack](https://www.dashbot.io/sdk/slack/botkit)
### What it does
Increase user engagement, acquisition, and monetization through actionable bots analytics.
### Setup
Full install instructions [can be found here](https://www.dashbot.io/sdk)


## Wordhop
### [Project Page](https://github.com/wordhop-io/wordhop-npm)
### What it does
Wordhop monitors your Chatbot and alerts you on Slack in real-time when it detects conversational problems. You can watch your bot conversations with users in real-time without leaving Slack and take-over your bot to engage your customers directly.  Simply add Wordhop to Slack and then drop in code into your Chatbot (You can use our examples as a starting point for a bot too). Wordhop integrates in minutes, and begins working immediately.

This module has been tested with Messenger, Slack, Skype, and Microsoft Webchat. Please see our [examples](https://github.com/wordhop-io/wordhop-npm/tree/master/examples).

### Setup
[Installation Guide](https://github.com/wordhop-io/wordhop-npm/blob/master/README.md#installation)


#Have you created middleware?
We would love to hear about it! [Contact the Howdy team](https://howdy.ai/) to be included in Botkit documentation, or [submit a PR on this documentation](https://github.com/howdyai/botkit-storage-firebase/blob/master/CONTRIBUTING.md)!<|MERGE_RESOLUTION|>--- conflicted
+++ resolved
@@ -10,12 +10,8 @@
 
 * [Microsoft Luis](#microsoft-luis)
 * [Api.ai](#apiai)
-<<<<<<< HEAD
 * [IBM Watson](#ibm-watson)
-=======
-* [IBM Watson](#ibm-watson) 
 * [Recast.ai](#recastai) 
->>>>>>> 0188c5bf
 
 
 ### [Storage Modules](#storage-modules)

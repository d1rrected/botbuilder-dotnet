--- conflicted
+++ resolved
@@ -303,18 +303,18 @@
 
                     runHooks(hooks, convo, function(convo) {
                         switch (options.action) {
-                            case "execute_script":
-                            if(options.execute){
-                              var script = options.execute.script;
-                              var thread = options.execute.thread;
-                              controller.studio.get(bot, script, convo.source_message.user, convo.source_message.channel, convo.source_message).then(function(new_convo){
-                                convo.stop('transitioning to ', script);
-                                new_convo.responses = convo.responses;
-                                new_convo.vars = convo.vars;
-                                new_convo.activate();
-                                new_convo.gotoThread(thread);
-                              })
-                            }
+                            case 'execute_script':
+                                if (options.execute) {
+                                    var script = options.execute.script;
+                                    var thread = options.execute.thread;
+                                    controller.studio.get(bot, script, convo.source_message.user, convo.source_message.channel, convo.source_message).then(function(new_convo) {
+                                        convo.stop('transitioning to ', script);
+                                        new_convo.responses = convo.responses;
+                                        new_convo.vars = convo.vars;
+                                        new_convo.activate();
+                                        new_convo.gotoThread(thread);
+                                    });
+                                }
                             break;
 
                             case 'next':
@@ -509,56 +509,50 @@
                                 }
                             }
 
-<<<<<<< HEAD
                             if (topics[t].script[m].action) {
                                 message.action = topics[t].script[m].action;
-=======
-                        if (topics[t].script[m].action) {
-                            message.action = topics[t].script[m].action;
-                            // console.log('message.action: ', message.action);
-                            // console.log('message: ', message);
-                            // console.log('topics[t].script[m]: ', topics[t].script[m]);
-
-
-                            if(message.action == 'execute_script'){
-                              var options = topics[t].script[m];
-                              console.log('options: ', options);
-                              if(options.execute){
-                                message.action = (function(options){
-                                  return function(convo){
-                                    // console.log('///////////////////////////////////');
+                                // console.log('message.action: ', message.action);
+                                // console.log('message: ', message);
+                                // console.log('topics[t].script[m]: ', topics[t].script[m]);
+
+
+                                if (message.action == 'execute_script') {
+                                    var options = topics[t].script[m];
                                     // console.log('options: ', options);
-                                    // console.log('old convo.source_message.text:', convo.source_message.text);
-                                    var script = options.execute.script;
-                                    var thread = options.execute.thread;
-                                    controller.studio.get(convo.context.bot, script, convo.source_message.user, convo.source_message.channel, convo.source_message).then(
-                                      function(new_convo){
-                                        // console.log('new convo.source_message.text:', new_convo.source_message.text);
-                                        convo.next();
-                                        convo.stop('transitioning to ', script);
-                                        new_convo.responses = convo.responses;
-                                        new_convo.vars = convo.vars;
-                                        new_convo.activate();
-                                        new_convo.gotoThread(thread);
-                                      })
-                                  }
-
-                                })(options, convo);
-                              }
-                            }
-
-
-
-
-                        }
-
-                        // handle meta data
-                        if (topics[t].script[m].meta) {
-                            for (var a = 0; a < topics[t].script[m].meta.length; a++) {
-                                message[topics[t].script[m].meta[a].key] = topics[t].script[m].meta[a].value;
->>>>>>> 0ab4ba07
-                            }
-
+                                    if (options.execute) {
+                                        message.action = (function(options) {
+                                            return function(convo) {
+                                                // console.log('///////////////////////////////////');
+                                                // console.log('options: ', options);
+                                                // console.log('old convo.source_message.text:', convo.source_message.text);
+                                                var script = options.execute.script;
+                                                var thread = options.execute.thread;
+                                                controller.studio.get(
+                                                  convo.context.bot,
+                                                  script,
+                                                  convo.source_message.user,
+                                                  convo.source_message.channel,
+                                                  convo.source_message
+                                                ).then(
+                                                    function(new_convo) {
+                                                        // console.log('new convo.source_message.text:', new_convo.source_message.text);
+                                                        convo.next();
+                                                        convo.stop('transitioning to ', script);
+                                                        new_convo.responses = convo.responses;
+                                                        new_convo.vars = convo.vars;
+                                                        new_convo.activate();
+                                                        new_convo.gotoThread(thread);
+                                                    });
+                                            };
+
+                                        })(options, convo);
+                                    }
+                                }
+
+
+
+
+                            }
 
                             // handle meta data
                             if (topics[t].script[m].meta) {

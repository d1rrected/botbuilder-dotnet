/**
 * This is a module that makes a bot
 * It expects to receive messages via the botkit.ingest function
 **/
var mustache = require('mustache');
var simple_storage = require(__dirname + '/storage/simple_storage.js');
var ConsoleLogger = require(__dirname + '/console_logger.js');
var LogLevels = ConsoleLogger.LogLevels;
var ware = require('ware');
var clone = require('clone');
var fs = require('fs');
var studio = require('./Studio.js');
var os = require('os');
var async = require('async');
var PKG_VERSION = require('../package.json').version;
var express = require('express');
var bodyParser = require('body-parser');

function Botkit(configuration) {
    var botkit = {
        events: {}, // this will hold event handlers
        config: {}, // this will hold the configuration
        tasks: [],
        taskCount: 0,
        convoCount: 0,
        my_version: null,
        my_user_agent: null,
        memory_store: {
            users: {},
            channels: {},
            teams: {},
        }
    };

    /* ~~~~~~~~~~~~~~~~~~~~~~~~~~~~~~~~~~~~~~~~~~~~~~~~~~~~~~~~~~~~~~~~~~~~~~~*/

    // TODO: externalize this into some sort of utterances.json file
    botkit.utterances = {
        yes: new RegExp(/^(yes|yea|yup|yep|ya|sure|ok|y|yeah|yah)/i),
        no: new RegExp(/^(no|nah|nope|n)/i),
        quit: new RegExp(/^(quit|cancel|end|stop|done|exit|nevermind|never mind)/i)
    };

    /* ~~~~~~~~~~~~~~~~~~~~~~~~~~~~~~~~~~~~~~~~~~~~~~~~~~~~~~~~~~~~~~~~~~~~~~~*/

    // define some middleware points where custom functions
    // can plug into key points of botkits process
    botkit.middleware = {
        spawn: ware(),
        ingest: ware(),
        normalize: ware(),
        categorize: ware(),
        receive: ware(),
        triggered: ware(), // triggered any event
        heard: ware(), // best place for heavy i/o because fewer messages
        capture: ware(),
<<<<<<< HEAD
=======
        format: ware(),
>>>>>>> 468a0172
        send: ware(),
    };


    botkit.ingest = function(bot, payload, source) {

        // keep an unmodified copy of the message
<<<<<<< HEAD
        payload.original_message = clone(payload);
=======
        payload.raw_message = clone(payload);
>>>>>>> 468a0172

        payload._pipeline = {
            stage: 'ingest',
        };


        botkit.middleware.ingest.run(bot, payload, source, function(err, bot, payload, source) {
            if (err) {
                console.error('An error occured in the ingest middleware: ', err);
                return;
            }
            botkit.normalize(bot, payload);
        });
    };

    botkit.normalize = function(bot, payload) {
        payload._pipeline.stage = 'normalize';
        botkit.middleware.normalize.run(bot, payload, function(err, bot, message) {
            if (err) {
                console.error('An error occured in the normalize middleware: ', err);
                return;
            }

            if (!message.type) {
                message.type = 'message_received';
            }
            botkit.categorize(bot, message);
        });
    };

    botkit.categorize = function(bot, message) {
        message._pipeline.stage = 'categorize';
        botkit.middleware.categorize.run(bot, message, function(err, bot, message) {
            if (err) {
                console.error('An error occured in the categorize middleware: ', err);
                return;
            }

            botkit.receiveMessage(bot, message);
        });
    };

    botkit.receiveMessage = function(bot, message) {
        message._pipeline.stage = 'receive';
        botkit.middleware.receive.run(bot, message, function(err, bot, message) {
            if (err) {
                console.error('An error occured in the receive middleware: ', err);
                return;
            } else {
                botkit.debug('RECEIVED MESSAGE');
                bot.findConversation(message, function(convo) {
                    if (convo) {
                        convo.handle(message);
                    } else {
                        botkit.trigger(message.type, [bot, message]);
                    }
                });
            }
        });
    };

    /* ~~~~~~~~~~~~~~~~~~~~~~~~~~~~~~~~~~~~~~~~~~~~~~~~~~~~~~~~~~~~~~~~~~~~~~~*/

    function Conversation(task, message) {

        this.messages = [];
        this.sent = [];
        this.transcript = [];

        this.context = {
            user: message.user,
            channel: message.channel,
            bot: task.bot,
        };

        this.events = {};

        this.vars = {};

        this.threads = {};
        this.thread = null;

        this.status = 'new';
        this.task = task;
        this.source_message = message;
        this.handler = null;
        this.responses = {};
        this.capture_options = {};
        this.startTime = new Date();
        this.lastActive = new Date();
        /** will be pointing to a callback which will be called after timeout,
         * conversation will be not be ended and should be taken care by callback
         */
        this.timeOutHandler = null;

        this.collectResponse = function(key, value) {
            this.responses[key] = value;
        };

        this.capture = function(response, cb) {

            var that = this;
            var capture_key = this.sent[this.sent.length - 1].text;
            botkit.middleware.capture.run(that.task.bot, response, that, function(err, bot, response, convo) {
                if (response.text) {
                    response.text = response.text.trim();
                } else {
                    response.text = '';
                }

                if (that.capture_options.key != undefined) {
                    capture_key = that.capture_options.key;
                }

                // capture the question that was asked
                // if text is an array, get 1st
                if (typeof(that.sent[that.sent.length - 1].text) == 'string') {
                    response.question = that.sent[that.sent.length - 1].text;
                } else if (Array.isArray(that.sent[that.sent.length - 1].text)) {
                    response.question = that.sent[that.sent.length - 1].text[0];
                } else {
                    response.question = '';
                }

                if (that.capture_options.multiple) {
                    if (!that.responses[capture_key]) {
                        that.responses[capture_key] = [];
                    }
                    that.responses[capture_key].push(response);
                } else {
                    that.responses[capture_key] = response;
                }

                if (cb) cb(response);
            });

        };

        this.handle = function(message) {

            var that = this;
            this.lastActive = new Date();
            this.transcript.push(message);
            botkit.debug('HANDLING MESSAGE IN CONVO', message);
            // do other stuff like call custom callbacks
            if (this.handler) {
                this.capture(message, function(message) {
                    // if the handler is a normal function, just execute it!
                    // NOTE: anyone who passes in their own handler has to call
                    // convo.next() to continue after completing whatever it is they want to do.
                    if (typeof(that.handler) == 'function') {
                        that.handler(message, that);
                    } else {
                        // handle might be a mapping of keyword to callback.
                        // lets see if the message matches any of the keywords
                        var match, patterns = that.handler;
                        for (var p = 0; p < patterns.length; p++) {
                            if (patterns[p].pattern && botkit.hears_test([patterns[p].pattern], message)) {
                                botkit.middleware.heard.run(that.task.bot, message, function(err, bot, message) {
                                    patterns[p].callback(message, that);
                                });
                                return;
                            }
                        }

                        // none of the messages matched! What do we do?
                        // if a default exists, fire it!
                        for (var p = 0; p < patterns.length; p++) {
                            if (patterns[p].default) {
                                botkit.middleware.heard.run(that.task.bot, message, function(err, bot, message) {
                                    patterns[p].callback(message, that);
                                });
                                return;
                            }
                        }

                    }
                });
            } else {
                // do nothing
            }
        };

        this.setVar = function(field, value) {
            if (!this.vars) {
                this.vars = {};
            }
            this.vars[field] = value;
        };

        this.activate = function() {
            this.task.trigger('conversationStarted', [this]);
            this.task.botkit.trigger('conversationStarted', [this.task.bot, this]);
            this.status = 'active';
        };

        /**
         * active includes both ACTIVE and ENDING
         * in order to allow the timeout end scripts to play out
         **/
        this.isActive = function() {
            return (this.status == 'active' || this.status == 'ending');
        };

        this.deactivate = function() {
            this.status = 'inactive';
        };

        this.say = function(message) {
            this.addMessage(message);
        };

        this.sayFirst = function(message) {
            if (typeof(message) == 'string') {
                message = {
                    text: message,
                    channel: this.source_message.channel,
                };
            } else {
                message.channel = this.source_message.channel;
            }
            this.messages.unshift(message);
        };


        this.on = function(event, cb) {
            botkit.debug('Setting up a handler for', event);
            var events = event.split(/\,/g);
            for (var e in events) {
                if (!this.events[events[e]]) {
                    this.events[events[e]] = [];
                }
                this.events[events[e]].push(cb);
            }
            return this;
        };

        this.trigger = function(event, data) {
            if (this.events[event]) {
                for (var e = 0; e < this.events[event].length; e++) {
                    var res = this.events[event][e].apply(this, data);
                    if (res === false) {
                        return;
                    }
                }
            } else {
            }
        };

        // proceed to the next message after waiting for an answer
        this.next = function() {
            this.handler = null;
        };

        this.repeat = function() {
            if (this.sent.length) {
                this.messages.push(this.sent[this.sent.length - 1]);
            } else {
                // console.log('TRIED TO REPEAT, NOTHING TO SAY');
            }
        };

        this.silentRepeat = function() {
            return;
        };

        this.addQuestion = function(message, cb, capture_options, thread) {
            if (typeof(message) == 'string') {
                message = {
                    text: message,
                    channel: this.source_message.channel
                };
            } else {
                message.channel = this.source_message.channel;
            }

            if (capture_options) {
                message.capture_options = capture_options;
            }

            message.handler = cb;
            this.addMessage(message, thread);
        };


        this.ask = function(message, cb, capture_options) {
            this.addQuestion(message, cb, capture_options, this.thread || 'default');
        };

        this.addMessage = function(message, thread) {
            if (!thread) {
                thread = this.thread;
            }
            if (typeof(message) == 'string') {
                message = {
                    text: message,
                    channel: this.source_message.channel,
                };
            } else {
                message.channel = this.source_message.channel;
            }

            if (!this.threads[thread]) {
                this.threads[thread] = [];
            }
            this.threads[thread].push(message);

            // this is the current topic, so add it here as well
            if (this.thread == thread) {
                this.messages.push(message);
            }
        };

        // how long should the bot wait while a user answers?
        this.setTimeout = function(timeout) {
            this.task.timeLimit = timeout;
        };

        // For backwards compatibility, wrap gotoThread in its previous name
        this.changeTopic = function(topic) {
            this.gotoThread(topic);
        };

        this.hasThread = function(thread) {
            return (this.threads[thread] != undefined);
        };


        this.transitionTo = function(thread, message) {

            // add a new transition thread
            // add this new message to it
            // set that message action to execute the actual transition
            // then change threads to transition thread

            var num = 1;
            while (this.hasThread('transition_' + num)) {
                num++;
            }

            var threadname = 'transition_' + num;

            if (typeof(message) == 'string') {
                message = {
                    text: message,
                    action: thread
                };
            } else {
                message.action = thread;
            }

            this.addMessage(message, threadname);

            this.gotoThread(threadname);

        };

        this.beforeThread = function(thread, callback) {
            if (!this.before_hooks) {
                this.before_hooks = {};
            }

            if (!this.before_hooks[thread]) {
                this.before_hooks[thread] = [];
            }
            this.before_hooks[thread].push(callback);
        };

        this.gotoThread = function(thread) {
            var that = this;
            that.next_thread = thread;
            that.processing = true;

            var makeChange = function() {
                if (!that.hasThread(that.next_thread)) {
                    if (that.next_thread == 'default') {
                        that.threads[that.next_thread] = [];
                    } else {
                        botkit.debug('WARN: gotoThread() to an invalid thread!', thread);
                        that.stop('unknown_thread');
                        return;
                    }
                }

                that.thread = that.next_thread;
                that.messages = that.threads[that.next_thread].slice();

                that.handler = null;
                that.processing = false;
            };

            if (that.before_hooks && that.before_hooks[that.next_thread]) {

                // call any beforeThread hooks in sequence
                async.eachSeries(this.before_hooks[that.next_thread], function(before_hook, next) {
                    before_hook(that, next);
                }, function(err) {
                    if (!err) {
                        makeChange();
                    }
                });

            } else {

                makeChange();

            }

        };

        this.combineMessages = function(messages) {
            if (!messages) {
                return '';
            }

            if (Array.isArray(messages) && !messages.length) {
                return '';
            }

            if (messages.length > 1) {
                var txt = [];
                var last_user = null;
                var multi_users = false;
                last_user = messages[0].user;
                for (var x = 0; x < messages.length; x++) {
                    if (messages[x].user != last_user) {
                        multi_users = true;
                    }
                }
                last_user = '';
                for (var x = 0; x < messages.length; x++) {
                    if (multi_users && messages[x].user != last_user) {
                        last_user = messages[x].user;
                        if (txt.length) {
                            txt.push('');
                        }
                        txt.push('<@' + messages[x].user + '>:');
                    }
                    txt.push(messages[x].text);
                }
                return txt.join('\n');
            } else {
                if (messages.length) {
                    return messages[0].text;
                } else {
                    return messages.text;
                }
            }
        };

        this.getResponses = function() {

            var res = {};
            for (var key in this.responses) {

                res[key] = {
                    question: this.responses[key].length ?
                     this.responses[key][0].question : this.responses[key].question,
                    key: key,
                    answer: this.extractResponse(key),
                };
            }
            return res;
        };

        this.getResponsesAsArray = function() {

            var res = [];
            for (var key in this.responses) {

                res.push({
                    question: this.responses[key].length ?
                     this.responses[key][0].question : this.responses[key].question,
                    key: key,
                    answer: this.extractResponse(key),
                });
            }
            return res;
        };


        this.extractResponses = function() {

            var res = {};
            for (var key in this.responses) {
                res[key] = this.extractResponse(key);
            }
            return res;
        };

        this.extractResponse = function(key) {
            return this.combineMessages(this.responses[key]);
        };

        this.replaceAttachmentTokens = function(attachments) {

            if (attachments && attachments.length) {
                for (var a = 0; a < attachments.length; a++) {
                    for (var key in attachments[a]) {
                        if (typeof(attachments[a][key]) == 'string') {
                            attachments[a][key] = this.replaceTokens(attachments[a][key]);
                        } else {
                            attachments[a][key] = this.replaceAttachmentTokens(attachments[a][key]);
                        }
                    }
                }
            } else {
                for (var a in attachments) {
                    if (typeof(attachments[a]) == 'string') {
                        attachments[a] = this.replaceTokens(attachments[a]);
                    } else {
                        attachments[a] = this.replaceAttachmentTokens(attachments[a]);
                    }
                }
            }

            return attachments;
        };


        this.replaceTokens = function(text) {

            var vars = {
                identity: this.task.bot.identity,
                responses: this.extractResponses(),
                origin: this.task.source_message,
                vars: this.vars,
            };

            var rendered = '';

            try {
                rendered = mustache.render(text, vars);
            } catch (err) {
                botkit.log('Error in message template. Mustache failed with error: ', err);
                rendered = text;
            };

            return rendered;
        };

        this.stop = function(status) {
            this.handler = null;
            this.messages = [];
            this.status = status || 'stopped';
            botkit.debug('Conversation is over with status ' + this.status);
            this.task.conversationEnded(this);
        };

        // was this conversation successful?
        // return true if it was completed
        // otherwise, return false
        // false could indicate a variety of failed states:
        // manually stopped, timed out, etc
        this.successful = function() {

            // if the conversation is still going, it can't be successful yet
            if (this.isActive()) {
                return false;
            }

            if (this.status == 'completed') {
                return true;
            } else {
                return false;
            }

        };

        this.cloneMessage = function(message) {
            // clone this object so as not to modify source
            var outbound = clone(message);

            if (typeof(message.text) == 'string') {
                outbound.text = this.replaceTokens(message.text);
            } else if (message.text) {
                outbound.text = this.replaceTokens(
                    message.text[Math.floor(Math.random() * message.text.length)]
                );
            }

            if (outbound.attachments) {
                outbound.attachments = this.replaceAttachmentTokens(outbound.attachments);
            }

            if (outbound.attachment) {

                // pick one variation of the message text at random
                if (outbound.attachment.payload.text && typeof(outbound.attachment.payload.text) != 'string') {
                    outbound.attachment.payload.text = this.replaceTokens(
                        outbound.attachment.payload.text[
                            Math.floor(Math.random() * outbound.attachment.payload.text.length)
                        ]
                    );
                }
                outbound.attachment = this.replaceAttachmentTokens([outbound.attachment])[0];
            }

            if (this.messages.length && !message.handler) {
                outbound.continue_typing = true;
            }

            if (typeof(message.attachments) == 'function') {
                outbound.attachments = message.attachments(this);
            }

            return outbound;
        };

        this.onTimeout = function(handler) {
            if (typeof(handler) == 'function') {
                this.timeOutHandler = handler;
            } else {
                botkit.debug('Invalid timeout function passed to onTimeout');
            }
        };

        this.tick = function() {
            var now = new Date();

            if (this.isActive()) {
                if (this.processing) {
                    // do nothing. The bot is waiting for async process to complete.
                } else if (this.handler) {
                    // check timeout!
                    // how long since task started?
                    var duration = (now.getTime() - this.task.startTime.getTime());
                    // how long since last active?
                    var lastActive = (now.getTime() - this.lastActive.getTime());

                    if (this.task.timeLimit && // has a timelimit
                        (duration > this.task.timeLimit) && // timelimit is up
                        (lastActive > this.task.timeLimit) // nobody has typed for 60 seconds at least
                    ) {
                        // if timeoutHandler is set then call it, otherwise follow the normal flow
                        // this will not break others code, after the update
                        if (this.timeOutHandler) {
                            this.timeOutHandler(this);
                        } else if (this.hasThread('on_timeout')) {
                            this.status = 'ending';
                            this.gotoThread('on_timeout');
                        } else {
                            this.stop('timeout');
                        }
                    }
                    // otherwise do nothing
                } else {
                    if (this.messages.length) {

                        if (this.sent.length &&
                            !this.sent[this.sent.length - 1].sent
                        ) {
                            return;
                        }

                        if (this.task.bot.botkit.config.require_delivery &&
                            this.sent.length &&
                            !this.sent[this.sent.length - 1].delivered
                        ) {
                            return;
                        }

                        if (typeof(this.messages[0].timestamp) == 'undefined' ||
                            this.messages[0].timestamp <= now.getTime()) {
                            var message = this.messages.shift();
                            //console.log('HANDLING NEW MESSAGE',message);
                            // make sure next message is delayed appropriately
                            if (this.messages.length && this.messages[0].delay) {
                                this.messages[0].timestamp = now.getTime() + this.messages[0].delay;
                            }
                            if (message.handler) {
                                //console.log(">>>>>> SET HANDLER IN TICK");
                                this.handler = message.handler;
                            } else {
                                this.handler = null;
                                //console.log(">>>>>>> CLEARING HANDLER BECAUSE NO HANDLER NEEDED");
                            }
                            if (message.capture_options) {
                                this.capture_options = message.capture_options;
                            } else {
                                this.capture_options = {};
                            }

                            this.lastActive = new Date();

                            // is there any text?
                            // or an attachment? (facebook)
                            // or multiple attachments (slack)
                            if (message.text || message.attachments || message.attachment) {

                                var outbound = this.cloneMessage(message);
                                var that = this;

                                outbound.sent_timestamp = new Date().getTime();

                                that.sent.push(outbound);
                                that.transcript.push(outbound);

                                this.task.bot.reply(this.source_message, outbound, function(err, sent_message) {
                                    if (err) {
                                        botkit.log('An error occurred while sending a message: ', err);

                                        // even though an error occured, set sent to true
                                        // this will allow the conversation to keep going even if one message fails
                                        // TODO: make a message that fails to send _resend_ at least once
                                        that.sent[that.sent.length - 1].sent = true;
                                        that.sent[that.sent.length - 1].api_response = err;

                                    } else {

                                        that.sent[that.sent.length - 1].sent = true;
                                        that.sent[that.sent.length - 1].api_response = sent_message;

                                        // if sending via slack's web api, there is no further confirmation
                                        // so we can mark the message delivered
                                        if (that.task.bot.type == 'slack' && sent_message && sent_message.ts) {
                                            that.sent[that.sent.length - 1].delivered = true;
                                        }

                                        that.trigger('sent', [sent_message]);

                                    }
                                });
                            }
                            if (message.action) {
                                if (typeof(message.action) == 'function') {
                                    message.action(this);
                                } else if (message.action == 'repeat') {
                                    this.repeat();
                                } else if (message.action == 'wait') {
                                    this.silentRepeat();
                                } else if (message.action == 'stop') {
                                    this.stop();
                                } else if (message.action == 'timeout') {
                                    this.stop('timeout');
                                } else if (this.threads[message.action]) {
                                    this.gotoThread(message.action);
                                }
                            }
                        } else {
                            //console.log('Waiting to send next message...');
                        }

                        // end immediately instad of waiting til next tick.
                        // if it hasn't already been ended by a message action!
                        if (this.isActive() && !this.messages.length && !this.handler && !this.processing) {
                            this.stop('completed');
                        }

                    } else if (this.sent.length) { // sent at least 1 message
                        this.stop('completed');
                    }
                }
            }
        };

        botkit.debug('CREATED A CONVO FOR', this.source_message.user, this.source_message.channel);
        this.gotoThread('default');
    };

    /* ~~~~~~~~~~~~~~~~~~~~~~~~~~~~~~~~~~~~~~~~~~~~~~~~~~~~~~~~~~~~~~~~~~~~~~~*/

    function Task(bot, message, botkit) {

        this.convos = [];
        this.botkit = botkit;
        this.bot = bot;

        this.events = {};
        this.source_message = message;
        this.status = 'active';
        this.startTime = new Date();

        this.isActive = function() {
            return this.status == 'active';
        };

        this.createConversation = function(message) {
            var convo = new Conversation(this, message);
            convo.id = botkit.convoCount++;
            this.convos.push(convo);
            return convo;
        };

        this.startConversation = function(message) {

            var convo = this.createConversation(message);
            botkit.log('>   [Start] ', convo.id, ' Conversation with ', message.user, 'in', message.channel);

            convo.activate();
            return convo;
        };

        this.conversationEnded = function(convo) {
            botkit.log('>   [End] ', convo.id, ' Conversation with ',
                       convo.source_message.user, 'in', convo.source_message.channel);
            this.trigger('conversationEnded', [convo]);
            this.botkit.trigger('conversationEnded', [bot, convo]);
            convo.trigger('end', [convo]);
            var actives = 0;
            for (var c = 0; c < this.convos.length; c++) {
                if (this.convos[c].isActive()) {
                    actives++;
                }
            }
            if (actives == 0) {
                this.taskEnded();
            }

        };

        this.endImmediately = function(reason) {

            for (var c = 0; c < this.convos.length; c++) {
                if (this.convos[c].isActive()) {
                    this.convos[c].stop(reason || 'stopped');
                }
            }

        };

        this.taskEnded = function() {
            botkit.log('[End] ', this.id, ' Task for ',
                this.source_message.user, 'in', this.source_message.channel);

            this.status = 'completed';
            this.trigger('end', [this]);

        };

        this.on = function(event, cb) {
            botkit.debug('Setting up a handler for', event);
            var events = event.split(/\,/g);
            for (var e in events) {
                if (!this.events[events[e]]) {
                    this.events[events[e]] = [];
                }
                this.events[events[e]].push(cb);
            }
            return this;
        };

        this.trigger = function(event, data) {
            if (this.events[event]) {
                for (var e = 0; e < this.events[event].length; e++) {
                    var res = this.events[event][e].apply(this, data);
                    if (res === false) {
                        return;
                    }
                }
            }
        };


        this.getResponsesByUser = function() {

            var users = {};

            // go through all conversations
            // extract normalized answers
            for (var c = 0; c < this.convos.length; c++) {

                var user = this.convos[c].source_message.user;
                users[this.convos[c].source_message.user] = {};
                var convo = this.convos[c];
                users[user] = convo.extractResponses();
            }

            return users;

        };

        this.getResponsesBySubject = function() {
            var answers = {};

            // go through all conversations
            // extract normalized answers
            for (var c = 0; c < this.convos.length; c++) {
                var convo = this.convos[c];

                for (var key in convo.responses) {
                    if (!answers[key]) {
                        answers[key] = {};
                    }
                    answers[key][convo.source_message.user] = convo.extractResponse(key);
                }
            }

            return answers;
        };

        this.tick = function() {

            for (var c = 0; c < this.convos.length; c++) {
                if (this.convos[c].isActive()) {
                    this.convos[c].tick();
                }
            }
        };
    };

    /* ~~~~~~~~~~~~~~~~~~~~~~~~~~~~~~~~~~~~~~~~~~~~~~~~~~~~~~~~~~~~~~~~~~~~~~~*/

    botkit.storage = {
        teams: {
            get: function(team_id, cb) {
                cb(null, botkit.memory_store.teams[team_id]);
            },
            save: function(team, cb) {
                botkit.log('Warning: using temporary storage. Data will be lost when process restarts.');
                if (team.id) {
                    botkit.memory_store.teams[team.id] = team;
                    cb(null, team.id);
                } else {
                    cb('No ID specified');
                }
            },
            all: function(cb) {
                cb(null, botkit.memory_store.teams);
            }
        },
        users: {
            get: function(user_id, cb) {
                cb(null, botkit.memory_store.users[user_id]);
            },
            save: function(user, cb) {
                botkit.log('Warning: using temporary storage. Data will be lost when process restarts.');
                if (user.id) {
                    botkit.memory_store.users[user.id] = user;
                    cb(null, user.id);
                } else {
                    cb('No ID specified');
                }
            },
            all: function(cb) {
                cb(null, botkit.memory_store.users);
            }
        },
        channels: {
            get: function(channel_id, cb) {
                cb(null, botkit.memory_store.channels[channel_id]);
            },
            save: function(channel, cb) {
                botkit.log('Warning: using temporary storage. Data will be lost when process restarts.');
                if (channel.id) {
                    botkit.memory_store.channels[channel.id] = channel;
                    cb(null, channel.id);
                } else {
                    cb('No ID specified');
                }
            },
            all: function(cb) {
                cb(null, botkit.memory_store.channels);
            }
        }
    };

    /* ~~~~~~~~~~~~~~~~~~~~~~~~~~~~~~~~~~~~~~~~~~~~~~~~~~~~~~~~~~~~~~~~~~~~~~~*/


    /**
     * hears_regexp - default string matcher uses regular expressions
     *
     * @param  {array}  tests    patterns to match
     * @param  {object} message message object with various fields
     * @return {boolean}        whether or not a pattern was matched
     */
    botkit.hears_regexp = function(tests, message) {
        for (var t = 0; t < tests.length; t++) {
            if (message.text) {

                // the pattern might be a string to match (including regular expression syntax)
                // or it might be a prebuilt regular expression
                var test = null;
                if (typeof(tests[t]) == 'string') {
                    try {
                        test = new RegExp(tests[t], 'i');
                    } catch (err) {
                        botkit.log('Error in regular expression: ' + tests[t] + ': ' + err);
                        return false;
                    }
                    if (!test) {
                        return false;
                    }
                } else {
                    test = tests[t];
                }

                if (match = message.text.match(test)) {
                    message.match = match;
                    return true;
                }
            }
        }
        return false;
    };


    /**
     * changeEars - change the default matching function
     *
     * @param  {function} new_test a function that accepts (tests, message) and returns a boolean
     */
    botkit.changeEars = function(new_test) {
        botkit.hears_test = new_test;
    };


    botkit.hears = function(keywords, events, middleware_or_cb, cb) {

        // the third parameter is EITHER a callback handler
        // or a middleware function that redefines how the hear works
        var test_function = botkit.hears_test;
        if (cb) {
            test_function = middleware_or_cb;
        } else {
            cb = middleware_or_cb;
        }

        if (typeof(keywords) == 'string') {
            keywords = [keywords];
        }

        if (keywords instanceof RegExp) {
            keywords = [keywords];
        }

        if (typeof(events) == 'string') {
            events = events.split(/\,/g).map(function(str) { return str.trim(); });
        }

        for (var e = 0; e < events.length; e++) {
            (function(keywords, test_function) {
                botkit.on(events[e], function(bot, message) {
                    if (test_function && test_function(keywords, message)) {
                        botkit.debug('I HEARD', keywords);
                        botkit.middleware.heard.run(bot, message, function(err, bot, message) {
                            cb.apply(this, [bot, message]);
                            botkit.trigger('heard_trigger', [bot, keywords, message]);
                        });
                        return false;
                    }
                });
            })(keywords, test_function);
        }

        return this;
    };

    botkit.on = function(event, cb) {
        botkit.debug('Setting up a handler for', event);
        var events = (typeof(event) == 'string') ? event.split(/\,/g) : event;

        for (var e in events) {
            if (!this.events[events[e]]) {
                this.events[events[e]] = [];
            }
            this.events[events[e]].push(cb);
        }
        return this;
    };

    botkit.trigger = function(event, data) {
        if (this.events[event]) {
            for (var e = 0; e < this.events[event].length; e++) {
                var res = this.events[event][e].apply(this, data);
                if (res === false) {
                    return;
                }
            }
        }
    };

    botkit.startConversation = function(bot, message, cb) {
        botkit.startTask(bot, message, function(task, convo) {
            cb(null, convo);
        });
    };

    botkit.createConversation = function(bot, message, cb) {

        var task = new Task(bot, message, this);

        task.id = botkit.taskCount++;

        var convo = task.createConversation(message);

        this.tasks.push(task);

        cb(null, convo);

    };

    botkit.defineBot = function(unit) {
        if (typeof(unit) != 'function') {
            throw new Error('Bot definition must be a constructor function');
        }
        this.worker = unit;
    };

    botkit.spawn = function(config, cb) {


        var worker = new this.worker(this, config);
        // mutate the worker so that we can call middleware
        worker.say = function(message, cb) {
            var platform_message = {};
            botkit.middleware.format.run(worker, message, platform_message, function(err, worker, message, platform_message) {
                botkit.middleware.send.run(worker, platform_message, function(err, worker, message) {
                    if (err) {
                        botkit.log('Error in worker.say: ' + err);
                    } else {
                        worker.send(message, cb);
                    }
                });
            });
        };

        // add platform independent convenience methods
        worker.startConversation = function(message, cb) {
            botkit.startConversation(worker, message, cb);
        };

        worker.createConversation = function(message, cb) {
            botkit.createConversation(worker, message, cb);
        };

        botkit.middleware.spawn.run(worker, function(err, worker) {
            if (err) {
                botkit.log('Error in middlware.spawn.run: ' + err);
            } else {
                botkit.trigger('spawned', [worker]);

                if (cb) { cb(worker); }
            }
        });

        return worker;
    };

    botkit.startTicking = function() {
        if (!botkit.tickInterval) {
            // set up a once a second tick to process messages
            botkit.tickInterval = setInterval(function() {
                botkit.tick();
            }, 1500);
        }
    };

    botkit.shutdown = function() {
        if (botkit.tickInterval) {
            clearInterval(botkit.tickInterval);
        }
    };

    botkit.startTask = function(bot, message, cb) {


        var task = new Task(bot, message, this);

        task.id = botkit.taskCount++;
        botkit.log('[Start] ', task.id, ' Task for ', message.user, 'in', message.channel);

        var convo = task.startConversation(message);

        this.tasks.push(task);

        if (cb) {
            cb(task, convo);
        } else {
            return task;
        }

    };

    botkit.tick = function() {
        for (var t = 0; t < botkit.tasks.length; t++) {
            botkit.tasks[t].tick();
        }
        for (var t = botkit.tasks.length - 1; t >= 0; t--) {
            if (!botkit.tasks[t].isActive()) {
                botkit.tasks.splice(t, 1);
            }
        }


        this.trigger('tick', []);

    };

    // Provide a fairly simple Express-based webserver
    botkit.setupWebserver = function(port, cb) {

        if (!port) {
            throw new Error('Cannot start webserver without a port');
        }
        if (isNaN(port)) {
            throw new Error('Specified port is not a valid number');
        }

        var static_dir =  process.cwd() + '/public';

        if (botkit.config && botkit.config.webserver && botkit.config.webserver.static_dir)
            static_dir = botkit.config.webserver.static_dir;

        botkit.config.port = port;

        botkit.webserver = express();
        botkit.webserver.use(bodyParser.json());
        botkit.webserver.use(bodyParser.urlencoded({ extended: true }));
        botkit.webserver.use(express.static(static_dir));

        var server = botkit.webserver.listen(
            botkit.config.port,
            botkit.config.hostname,
            function() {
                botkit.log('** Starting webserver on port ' +
                    botkit.config.port);
                if (cb) { cb(null, botkit.webserver); }
<<<<<<< HEAD
                botkit.trigger('webserver_up', [webserver]);
=======
                botkit.trigger('webserver_up', [botkit.webserver]);
>>>>>>> 468a0172
            });

        return botkit;
    };

    /* ~~~~~~~~~~~~~~~~~~~~~~~~~~~~~~~~~~~~~~~~~~~~~~~~~~~~~~~~~~~~~~~~~~~~~~~*/

    /**
     * Define a default worker bot. This function should be customized outside
     * of Botkit and passed in as a parameter by the developer
     **/
    botkit.worker = function(botkit, config) {
        this.botkit = botkit;
        this.config = config;

        this.say = function(message, cb) {
            botkit.debug('SAY:', message);
        };

        this.replyWithQuestion = function(message, question, cb) {

            botkit.startConversation(message, function(convo) {
                convo.ask(question, cb);
            });

        };

        this.reply = function(src, resp) {
            botkit.debug('REPLY:', resp);
        };


        this.findConversation = function(message, cb) {
            botkit.debug('DEFAULT FIND CONVO');
            cb(null);
        };
    };

    /* ~~~~~~~~~~~~~~~~~~~~~~~~~~~~~~~~~~~~~~~~~~~~~~~~~~~~~~~~~~~~~~~~~~~~~~~*/

    botkit.userAgent = function() {

        if (!botkit.my_user_agent) {
            // set user agent to Botkit
            var ua = 'Botkit/' + botkit.version();

            // add OS info
            ua = ua + ' ' + os.platform() + '/' + os.release();

            // add Node info
            ua = ua + ' ' + 'node/' + process.version.replace('v', '');

            botkit.my_user_agent = ua;
        }

        return botkit.my_user_agent;

    };

    botkit.version = function() {

        if (!botkit.my_version) {
            botkit.my_version = PKG_VERSION;
        }
        return botkit.my_version;

    };

    botkit.config = configuration;

    /** Default the application to listen to the 0.0.0.0, the default
      * for node's http module. Developers can specify a hostname or IP
      * address to override this.
    **/
    if (!botkit.config.hostname) {
        botkit.config.hostname = '0.0.0.0';
    };


    if (!configuration.logLevel) {
        if (configuration.debug) {
            configuration.logLevel = 'debug';
        } else if (configuration.log === false) {
            configuration.logLevel = 'error';
        } else {
            configuration.logLevel = 'info';
        }
    }

    if (configuration.logger) {
        if (typeof configuration.logger.log === 'function') {
            botkit.logger = configuration.logger;
        } else {
            throw new Error('Logger object does not have a `log` method!');
        }
    } else {
        botkit.logger = ConsoleLogger(console, configuration.logLevel);
    }

    botkit.log = function() {
        botkit.log.info.apply(botkit.log, arguments);
    };
    Object.keys(LogLevels).forEach(function(level) {
        botkit.log[level] = botkit.logger.log.bind(botkit.logger, level);
    });
    botkit.debug = botkit.log.debug;

    if (!botkit.config.disable_startup_messages) {
        console.log('Initializing Botkit v' + botkit.version());
    }

    if (configuration.storage) {
        if (
            configuration.storage.teams &&
            configuration.storage.teams.get &&
            configuration.storage.teams.save &&

            configuration.storage.users &&
            configuration.storage.users.get &&
            configuration.storage.users.save &&

            configuration.storage.channels &&
            configuration.storage.channels.get &&
            configuration.storage.channels.save
        ) {
            botkit.log('** Using custom storage system.');
            botkit.storage = configuration.storage;
        } else {
            throw new Error('Storage object does not have all required methods!');
        }
    } else if (configuration.json_file_store) {
        botkit.log('** Using simple storage. Saving data to ' + configuration.json_file_store);
        botkit.storage = simple_storage({path: configuration.json_file_store});
    } else {
        botkit.log('** No persistent storage method specified! Data may be lost when process shuts down.');
    }

    // set the default set of ears to use the regular expression matching
    botkit.changeEars(botkit.hears_regexp);

    //enable Botkit Studio
    studio(botkit);

    return botkit;
}

module.exports = Botkit;<|MERGE_RESOLUTION|>--- conflicted
+++ resolved
@@ -54,10 +54,7 @@
         triggered: ware(), // triggered any event
         heard: ware(), // best place for heavy i/o because fewer messages
         capture: ware(),
-<<<<<<< HEAD
-=======
         format: ware(),
->>>>>>> 468a0172
         send: ware(),
     };
 
@@ -65,11 +62,7 @@
     botkit.ingest = function(bot, payload, source) {
 
         // keep an unmodified copy of the message
-<<<<<<< HEAD
-        payload.original_message = clone(payload);
-=======
         payload.raw_message = clone(payload);
->>>>>>> 468a0172
 
         payload._pipeline = {
             stage: 'ingest',
@@ -1289,11 +1282,7 @@
                 botkit.log('** Starting webserver on port ' +
                     botkit.config.port);
                 if (cb) { cb(null, botkit.webserver); }
-<<<<<<< HEAD
-                botkit.trigger('webserver_up', [webserver]);
-=======
                 botkit.trigger('webserver_up', [botkit.webserver]);
->>>>>>> 468a0172
             });
 
         return botkit;

﻿// Copyright (c) Microsoft Corporation. All rights reserved.
// Licensed under the MIT License.

using System;
using System.Collections.Generic;
using System.Text;
using System.Threading.Tasks;
using Microsoft.Bot.Builder.AI.Luis;
using Microsoft.Bot.Builder.Dialogs.Declarative.Loaders;
using Microsoft.Bot.Builder.Dialogs.Declarative.Plugins;
using Microsoft.Bot.Builder.Dialogs.Adaptive;
using Microsoft.Extensions.Configuration;
using Newtonsoft.Json;
using Newtonsoft.Json.Linq;
using Microsoft.Bot.Builder.Dialogs.Adaptive.Rules;
using Microsoft.Bot.Builder.Dialogs.Adaptive.Steps;
using Microsoft.Bot.Builder.Dialogs.Adaptive.Input;
using Microsoft.Bot.Builder.Dialogs.Adaptive.Recognizers;

namespace Microsoft.Bot.Builder.Dialogs.Declarative.Types
{
    public static class TypeFactory
    {
        private static Dictionary<Type, ICustomDeserializer> builders = new Dictionary<Type, ICustomDeserializer>();
        private static Dictionary<string, Type> types = new Dictionary<string, Type>();
        private static Dictionary<Type, string> names = new Dictionary<Type, string>();

        public static IConfiguration Configuration { get; set; }

        public static void Register(string name, Type type, ICustomDeserializer loader = null)
        {
            EnsureConfig();

            // Default loader if none specified
            if (loader == null)
            {
                loader = new DefaultLoader();
            }

            types.Add(name, type);
            names.Add(type, name);
            builders.Add(type, loader);
        }

        public static async Task RegisterPlugin(IPlugin plugin)
        {
            await plugin.Load();
            Register(plugin.SchemaUri, plugin.Type, plugin.Loader);
        }

        public static T Build<T>(string name, JToken obj, JsonSerializer serializer) where T : class
        {
            EnsureConfig();
            ICustomDeserializer builder;
            var type = TypeFromName(name);

            if (type == null)
            {
                throw new ArgumentException($"Type {name} not registered in factory.");
            }
            var found = builders.TryGetValue(type, out builder);

            if (!found)
            {
                throw new ArgumentException($"Type {name} not registered in factory.");
            }

            var built = builder.Load(obj, serializer, type);

            var result = built as T;

            if (result == null)
            {
                throw new Exception($"Factory registration for name {name} resulted in type {built.GetType()}, but expected assignable to {typeof(T)}");
            }

            return result;
        }

        public static Type TypeFromName(string name)
        {
            Type type;
            return types.TryGetValue(name, out type) ? type : default(Type);
        }

        public static string NameFromType(Type type)
        {
            string name;
            return names.TryGetValue(type, out name) ? name : default(string);
        }

        public static void Reset()
        {
            EnsureConfig();
            types.Clear();
            names.Clear();
            builders.Clear();
            RegisterAdaptiveTypes();
        }

        public static void RegisterAdaptiveTypes()
        {
            EnsureConfig();

            //TODO: we don't want this static initialization, leaving it here for convenience now
            // while things are changing rapidly still

            // Rules
            Register("Microsoft.BeginDialogRule", typeof(BeginDialogRule));
            Register("Microsoft.EventRule", typeof(EventRule));
            Register("Microsoft.IntentRule", typeof(IntentRule));
            Register("Microsoft.NoneIntentRule", typeof(NoneIntentRule));

            // Steps
            Register("Microsoft.BeginDialog", typeof(BeginDialog));
            Register("Microsoft.CancelAllDialog", typeof(CancelAllDialogs));
            Register("Microsoft.DeleteProperty", typeof(DeleteProperty));
            Register("Microsoft.EditArray", typeof(EditArray));
            Register("Microsoft.EmitEvent", typeof(EmitEvent));
            Register("Microsoft.EndDialog", typeof(EndDialog));
            Register("Microsoft.EndTurn", typeof(EndTurn));
            Register("Microsoft.HttpRequest", typeof(HttpRequest));
            Register("Microsoft.IfCondition", typeof(IfCondition));
            Register("Microsoft.InitProperty", typeof(InitProperty));
            Register("Microsoft.RepeatDialog", typeof(RepeatDialog));
            Register("Microsoft.ReplaceDialog", typeof(ReplaceDialog));
            Register("Microsoft.SaveEntity", typeof(SaveEntity));
            Register("Microsoft.SendActivity", typeof(SendActivity));
            Register("Microsoft.SetProperty", typeof(SetProperty));
            Register("Microsoft.SwitchCondition", typeof(SwitchCondition));

            // Dialogs
            Register("Microsoft.AdaptiveDialog", typeof(AdaptiveDialog));

            // Inputs
            Register("Microsoft.ConfirmInput", typeof(ConfirmInput));
            Register("Microsoft.FloatInput", typeof(FloatInput));
<<<<<<< HEAD
            Register("Microsoft.IntegerInput", typeof(IntegerInput));
            Register("Microsoft.TextInput", typeof(TextInput));
=======
            Register("Microsoft.BoolInput", typeof(ConfirmInput));
            Register("Microsoft.ChoiceInput", typeof(ChoiceInput));
>>>>>>> 19f00c2a

            // Recognizers
            Register("Microsoft.LuisRecognizer", typeof(LuisRecognizer), new LuisRecognizerLoader(TypeFactory.Configuration));
            Register("Microsoft.RegexRecognizer", typeof(RegexRecognizer));
            Register("Microsoft.MultiLanguageRecognizer", typeof(MultiLanguageRecognizer));
        }

        private static void EnsureConfig()
        {
            if (TypeFactory.Configuration == null)
            {
                throw new ArgumentNullException($"TypeFactory.Configuration is not set to IConfiguration instance");
            }
        }
    }
}<|MERGE_RESOLUTION|>--- conflicted
+++ resolved
@@ -135,13 +135,9 @@
             // Inputs
             Register("Microsoft.ConfirmInput", typeof(ConfirmInput));
             Register("Microsoft.FloatInput", typeof(FloatInput));
-<<<<<<< HEAD
             Register("Microsoft.IntegerInput", typeof(IntegerInput));
             Register("Microsoft.TextInput", typeof(TextInput));
-=======
-            Register("Microsoft.BoolInput", typeof(ConfirmInput));
             Register("Microsoft.ChoiceInput", typeof(ChoiceInput));
->>>>>>> 19f00c2a
 
             // Recognizers
             Register("Microsoft.LuisRecognizer", typeof(LuisRecognizer), new LuisRecognizerLoader(TypeFactory.Configuration));

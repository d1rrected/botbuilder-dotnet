--- conflicted
+++ resolved
@@ -37,30 +37,11 @@
         /// <returns>activity.</returns>
         public static Activity CreateActivity(string lgStringResult)
         {
-<<<<<<< HEAD
-            JObject lgStructuredResult;
-            var lgTrimmed = lgStringResult?.Trim();
-            if (lgTrimmed.StartsWith("{") && lgTrimmed.EndsWith("}"))
-            {
-                try
-                {
-                    lgStructuredResult = JObject.Parse(lgTrimmed);
-                }
-                catch
-                {
-                    return BuildActivityFromText(lgTrimmed);
-                }
-            }
-            else
-            {
-                return BuildActivityFromText(lgTrimmed);
-=======
             var diagnostics = ActivityChecker.Check(lgStringResult);
             var errors = diagnostics.Where(u => u.Severity == DiagnosticSeverity.Error);
             if (errors.Any())
             {
                 throw new Exception(string.Join("\n", errors));
->>>>>>> 471e5b85
             }
 
             var isStructuredLG = ParseStructuredLGResult(lgStringResult, out var lgStructuredResult);
@@ -97,18 +78,7 @@
             }
             else if (type == nameof(Activity).ToLowerInvariant())
             {
-<<<<<<< HEAD
-                if (type == nameof(Activity).ToLower())
-                {
-                    activity = BuildActivityFromObject(lgJObj);
-                }
-                else
-                {
-                    throw new Exception($"type {type} is not supported currently.");
-                }
-=======
                 activity = BuildActivity(lgJObj);
->>>>>>> 471e5b85
             }
 
             return activity;

<<<<<<< HEAD
﻿{
    "$schema": "https://raw.githubusercontent.com/microsoft/botbuilder-dotnet/4.Future/schemas/component.schema",
    "$role": "unionType(Microsoft.IEventSelector)",
    "title": "Most Specific Event Selector",
=======
{
    "$schema": "https://raw.githubusercontent.com/microsoft/botbuilder-dotnet/4.Future/schemas/component.schema",
    "$role": "unionType(Microsoft.IRuleSelector)",
    "title": "Most Specific Rule Selector",
>>>>>>> 57049355
    "description": "Select most specific true rules with optional additional selector",
    "type": "object",
    "properties": {
        "selector": {
            "$type": "Microsoft.IEventSelector"
        }
    }
}<|MERGE_RESOLUTION|>--- conflicted
+++ resolved
@@ -1,15 +1,8 @@
-<<<<<<< HEAD
-﻿{
+{
     "$schema": "https://raw.githubusercontent.com/microsoft/botbuilder-dotnet/4.Future/schemas/component.schema",
     "$role": "unionType(Microsoft.IEventSelector)",
     "title": "Most Specific Event Selector",
-=======
-{
-    "$schema": "https://raw.githubusercontent.com/microsoft/botbuilder-dotnet/4.Future/schemas/component.schema",
-    "$role": "unionType(Microsoft.IRuleSelector)",
-    "title": "Most Specific Rule Selector",
->>>>>>> 57049355
-    "description": "Select most specific true rules with optional additional selector",
+    "description": "Select most specific true events with optional additional selector",
     "type": "object",
     "properties": {
         "selector": {

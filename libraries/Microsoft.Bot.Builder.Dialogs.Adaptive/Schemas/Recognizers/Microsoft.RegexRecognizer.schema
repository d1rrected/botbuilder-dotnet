{
<<<<<<< HEAD
    "$schema": "https://raw.githubusercontent.com/Microsoft/botbuilder-dotnet/4.Future/schemas/component.schema",
=======
    "$schema": "https://raw.githubusercontent.com/microsoft/botbuilder-dotnet/4.Future/schemas/component.schema",
>>>>>>> c2e078f2
    "$role": "unionType(Microsoft.IRecognizer)",
    "title": "Regex Recognizer",
    "description": "Recognizer which uses regex expressions to generate intents and entities.",
    "type": "object",
    "properties": {
        "intents": {
            "type": "object",
            "title": "RegEx patterns to intents",
            "description": "Pattern->Intents mappings",
            "additionalProperties": {
                "type": "string"
            }
        }
    },
    "required": [
        "intents"
    ]
}<|MERGE_RESOLUTION|>--- conflicted
+++ resolved
@@ -1,9 +1,5 @@
 {
-<<<<<<< HEAD
-    "$schema": "https://raw.githubusercontent.com/Microsoft/botbuilder-dotnet/4.Future/schemas/component.schema",
-=======
     "$schema": "https://raw.githubusercontent.com/microsoft/botbuilder-dotnet/4.Future/schemas/component.schema",
->>>>>>> c2e078f2
     "$role": "unionType(Microsoft.IRecognizer)",
     "title": "Regex Recognizer",
     "description": "Recognizer which uses regex expressions to generate intents and entities.",

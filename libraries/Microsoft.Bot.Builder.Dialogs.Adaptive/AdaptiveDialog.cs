﻿// Copyright (c) Microsoft Corporation. All rights reserved.
// Licensed under the MIT License.

using System;
using System.Collections.Generic;
using System.ComponentModel;
using System.Diagnostics;
using System.IO;
using System.Linq;
using System.Runtime.CompilerServices;
using System.Threading;
using System.Threading.Tasks;
using Microsoft.Bot.Builder.Adapters;
using Microsoft.Bot.Builder.Dialogs.Adaptive.Actions;
using Microsoft.Bot.Builder.Dialogs.Adaptive.Conditions;
using Microsoft.Bot.Builder.Dialogs.Adaptive.Input;
using Microsoft.Bot.Builder.Dialogs.Adaptive.Selectors;
using Microsoft.Bot.Builder.Dialogs.Debugging;
using Microsoft.Bot.Expressions;
using Microsoft.Bot.Schema;
using Newtonsoft.Json;
using Newtonsoft.Json.Linq;

namespace Microsoft.Bot.Builder.Dialogs.Adaptive
{
    /// <summary>
    /// The Adaptive Dialog models conversation using events and events to adapt dynamicaly to changing conversation flow.
    /// </summary>
    public class AdaptiveDialog : DialogContainer
    {
        [JsonProperty("$kind")]
        public const string DeclarativeType = "Microsoft.AdaptiveDialog";

        private const string AdaptiveKey = "adaptiveDialogState";

        private readonly string changeKey = Guid.NewGuid().ToString();

        private bool installedDependencies;

        private bool needsTracker = false;

        public AdaptiveDialog(string dialogId = null, [CallerFilePath] string callerPath = "", [CallerLineNumber] int callerLine = 0)
            : base(dialogId)
        {
            RegisterSourceLocation(callerPath, callerLine);
        }

        [JsonIgnore]
        public IStatePropertyAccessor<BotState> BotState { get; set; }

        [JsonIgnore]
        public IStatePropertyAccessor<Dictionary<string, object>> UserState { get; set; }

        /// <summary>
        /// Gets or sets recognizer for processing incoming user input.
        /// </summary>
        /// <value>
        /// Recognizer for processing incoming user input.
        /// </value>
        [JsonProperty("recognizer")]
        public IRecognizer Recognizer { get; set; }

        /// <summary>
        /// Gets or sets language Generator override.
        /// </summary>
        /// <value>
        /// Language Generator override.
        /// </value>
        [JsonProperty("generator")]
        public ILanguageGenerator Generator { get; set; }

        /// <summary>
        /// Gets or sets trigger handlers to respond to conditions which modifying the executing plan. 
        /// </summary>
        /// <value>
        /// Trigger handlers to respond to conditions which modifying the executing plan. 
        /// </value>
        [JsonProperty("triggers")]
        public virtual List<OnCondition> Triggers { get; set; } = new List<OnCondition>();

        /// <summary>
        /// Gets or sets a value indicating whether to end the dialog when there are no actions to execute.
        /// </summary>
        /// <remarks>
        /// If true, when there are no actions to execute, the current dialog will end
        /// If false, when there are no actions to execute, the current dialog will simply end the turn and still be active.
        /// </remarks>
        /// <value>
        /// Whether to end the dialog when there are no actions to execute.
        /// </value>
        [DefaultValue(true)]
        [JsonProperty("autoEndDialog")]
        public bool AutoEndDialog { get; set; } = true;

        /// <summary>
        /// Gets or sets the selector for picking the possible events to execute.
        /// </summary>
        /// <value>
        /// The selector for picking the possible events to execute.
        /// </value>
        [JsonProperty("selector")]
        public ITriggerSelector Selector { get; set; }

        /// <summary>
        /// Gets or sets the property to return as the result when the dialog ends when there are no more Actions and AutoEndDialog = true.
        /// </summary>
        /// <value>
        /// The property to return as the result when the dialog ends when there are no more Actions and AutoEndDialog = true.
        /// </value>
        [JsonProperty("defaultResultProperty")]
        public string DefaultResultProperty { get; set; } = "dialog.result";

<<<<<<< HEAD
        /// <summary>
        /// Gets or sets schema that describes what the dialog works over.
        /// </summary>
        /// <value>JSON Schema for the dialog.</value>
        public DialogSchema Schema { get; set; }

=======
        [JsonIgnore]
>>>>>>> 6f071b3c
        public override IBotTelemetryClient TelemetryClient
        {
            get
            {
                return base.TelemetryClient;
            }

            set
            {
                var client = value ?? new NullBotTelemetryClient();
                this.Dialogs.TelemetryClient = client;
                base.TelemetryClient = client;
            }
        }

        public override async Task<DialogTurnResult> BeginDialogAsync(DialogContext dc, object options = null, CancellationToken cancellationToken = default)
        {
            if (options is CancellationToken)
            {
                throw new ArgumentException($"{nameof(options)} should not ever be a cancellation token");
            }

            EnsureDependenciesInstalled();

            if (needsTracker)
            {
                if (!dc.GetState().ContainsKey(DialogPath.EventCounter))
                {
                    dc.GetState().SetValue(DialogPath.EventCounter, 0u);
                }

                if (!dc.GetState().ContainsKey(DialogPath.ConditionTracker))
                {
                    var parser = Selector.Parser;
                    foreach (var trigger in Triggers)
                    {
                        if (trigger.RunOnce)
                        {
                            // TODO: Should probably use the full expression, but wrap things like event processing in ignore
                            var paths = dc.GetState().Track(parser.Parse(trigger.Condition).References());
                            var triggerPath = DialogPath.ConditionTracker + "." + trigger.Id + ".";
                            dc.GetState().SetValue(triggerPath + "paths", paths);
                            dc.GetState().SetValue(triggerPath + "lastRun", 0u);
                        }
                    }
                }
            }

            SetLocalGenerator(dc.Context);

            var activeDialogState = dc.ActiveDialog.State as Dictionary<string, object>;
            activeDialogState[AdaptiveKey] = new AdaptiveDialogState();
            var state = activeDialogState[AdaptiveKey] as AdaptiveDialogState;

            // Persist options to dialog state
            dc.GetState().SetValue(ThisPath.OPTIONS, options);

            // Evaluate events and queue up step changes
            var dialogEvent = new DialogEvent
            {
                Name = AdaptiveEvents.BeginDialog,
                Value = options,
                Bubble = false
            };

            await OnDialogEventAsync(dc, dialogEvent, cancellationToken).ConfigureAwait(false);

            // Continue step execution
            return await ContinueActionsAsync(dc, options, cancellationToken: cancellationToken).ConfigureAwait(false);
        }

        public override async Task<DialogTurnResult> ContinueDialogAsync(DialogContext dc, CancellationToken cancellationToken = default)
        {
            EnsureDependenciesInstalled();

            SetLocalGenerator(dc.Context);

            // Continue step execution
            return await ContinueActionsAsync(dc, null, cancellationToken).ConfigureAwait(false);
        }

        public override async Task<DialogTurnResult> ResumeDialogAsync(DialogContext dc, DialogReason reason, object result = null, CancellationToken cancellationToken = default)
        {
            SetLocalGenerator(dc.Context);

            if (result is CancellationToken)
            {
                throw new ArgumentException($"{nameof(result)} cannot be a cancellation token");
            }

            // Containers are typically leaf nodes on the stack but the dev is free to push other dialogs
            // on top of the stack which will result in the container receiving an unexpected call to
            // resumeDialog() when the pushed on dialog ends.
            // To avoid the container prematurely ending we need to implement this method and simply
            // ask our inner dialog stack to re-prompt.
            await RepromptDialogAsync(dc.Context, dc.ActiveDialog).ConfigureAwait(false);

            return EndOfTurn;
        }

        public override Task EndDialogAsync(ITurnContext turnContext, DialogInstance instance, DialogReason reason, CancellationToken cancellationToken = default)
        {
            RestoreParentGenerator(turnContext);
            return base.EndDialogAsync(turnContext, instance, reason, cancellationToken);
        }

        public override async Task RepromptDialogAsync(ITurnContext turnContext, DialogInstance instance, CancellationToken cancellationToken = default)
        {
            // Forward to current sequence step
            var state = (instance.State as Dictionary<string, object>)[AdaptiveKey] as AdaptiveDialogState;

            if (state.Actions.Any())
            {
                // We need to mockup a DialogContext so that we can call RepromptDialog
                // for the active step
                var stepDc = new DialogContext(this.Dialogs, turnContext, state.Actions[0]);
                await stepDc.RepromptDialogAsync(cancellationToken).ConfigureAwait(false);
            }
        }

        public override DialogContext CreateChildContext(DialogContext dc)
        {
            var activeDialogState = dc.ActiveDialog.State as Dictionary<string, object>;
            var state = activeDialogState[AdaptiveKey] as AdaptiveDialogState;

            if (state == null)
            {
                state = new AdaptiveDialogState();
                activeDialogState[AdaptiveKey] = state;
            }

            if (state.Actions != null && state.Actions.Any())
            {
                var ctx = new SequenceContext(this.Dialogs, dc, state.Actions.First(), state.Actions, changeKey, this.Dialogs);
                ctx.Parent = dc;
                return ctx;
            }

            return null;
        }

        public IEnumerable<Dialog> GetDependencies()
        {
            foreach (var trigger in Triggers)
            {
                if (trigger is IDialogDependencies depends)
                {
                    foreach (var dlg in depends.GetDependencies())
                    {
                        yield return dlg;
                    }
                }
            }
        }

        protected override async Task<bool> OnPreBubbleEventAsync(DialogContext dc, DialogEvent dialogEvent, CancellationToken cancellationToken = default)
        {
            var sequenceContext = ToSequenceContext(dc);

            // Process event and queue up any potential interruptions
            return await ProcessEventAsync(sequenceContext, dialogEvent, preBubble: true, cancellationToken: cancellationToken).ConfigureAwait(false);
        }

        protected override async Task<bool> OnPostBubbleEventAsync(DialogContext dc, DialogEvent dialogEvent, CancellationToken cancellationToken = default)
        {
            var sequenceContext = ToSequenceContext(dc);

            // Process event and queue up any potential interruptions
            return await ProcessEventAsync(sequenceContext, dialogEvent, preBubble: false, cancellationToken: cancellationToken).ConfigureAwait(false);
        }

        protected virtual async Task<bool> ProcessEventAsync(SequenceContext sequenceContext, DialogEvent dialogEvent, bool preBubble, CancellationToken cancellationToken = default(CancellationToken))
        {
            // Save into turn
            sequenceContext.GetState().SetValue(TurnPath.DIALOGEVENT, dialogEvent);

            EnsureDependenciesInstalled();

            // Count of events processed
            var count = sequenceContext.GetState().GetValue<uint>(DialogPath.EventCounter);
            sequenceContext.GetState().SetValue(DialogPath.EventCounter, ++count);

            // Save schema information
            if (this.Schema != null)
            {
                sequenceContext.GetState().SetValue(TurnPath.SCHEMA, this.Schema.Schema);
                if (!sequenceContext.GetState().ContainsKey(DialogPath.RequiredProperties))
                {
                    // All properties required by default unless specified.
                    sequenceContext.GetState().SetValue(DialogPath.RequiredProperties, this.Schema.Required());
                }
            }

            // Look for triggered evt
            var handled = await QueueFirstMatchAsync(sequenceContext, dialogEvent, preBubble, cancellationToken).ConfigureAwait(false);

            if (handled)
            {
                return true;
            }

            // Default processing
            if (preBubble)
            {
                switch (dialogEvent.Name)
                {
                    case AdaptiveEvents.BeginDialog:
                        // Emit leading ActivityReceived event
                        var activityReceivedEvent = new DialogEvent
                        {
                            Name = AdaptiveEvents.ActivityReceived,
                            Value = sequenceContext.Context.Activity,
                            Bubble = false
                        };
                        handled = await ProcessEventAsync(sequenceContext, dialogEvent: activityReceivedEvent, preBubble: true, cancellationToken: cancellationToken).ConfigureAwait(false);
                        break;

                    case AdaptiveEvents.ActivityReceived:

                        if (sequenceContext.Context.Activity.Type == ActivityTypes.Message)
                        {
                            // Recognize utterance (ignore handled)
                            var recognizeUtteranceEvent = new DialogEvent
                            {
                                Name = AdaptiveEvents.RecognizeUtterance,
                                Value = sequenceContext.Context.Activity,
                                Bubble = false
                            };
                            await ProcessEventAsync(sequenceContext, dialogEvent: recognizeUtteranceEvent, preBubble: true, cancellationToken: cancellationToken).ConfigureAwait(false);

                            // Emit leading RecognizedIntent event
                            var recognized = sequenceContext.GetState().GetValue<RecognizerResult>(TurnPath.RECOGNIZED);
                            var recognizedIntentEvent = new DialogEvent
                            {
                                Name = AdaptiveEvents.RecognizedIntent,
                                Value = recognized,
                                Bubble = false
                            };
                            ProcessEntities(sequenceContext);
                            handled = await ProcessEventAsync(sequenceContext, dialogEvent: recognizedIntentEvent, preBubble: true, cancellationToken: cancellationToken).ConfigureAwait(false);
                        }

                        // Has an interruption occured?
                        // - Setting this value to true causes any running inputs to re-prompt when they're
                        //   continued.  The developer can clear this flag if they want the input to instead
                        //   process the users uterrance when its continued.
                        if (handled)
                        {
                            sequenceContext.GetState().SetValue(TurnPath.INTERRUPTED, true);
                        }

                        break;

                    case AdaptiveEvents.RecognizeUtterance:

                        if (sequenceContext.Context.Activity.Type == ActivityTypes.Message)
                        {
                            // Recognize utterance
                            var recognized = await OnRecognize(sequenceContext, cancellationToken).ConfigureAwait(false);

                            sequenceContext.GetState().SetValue(TurnPath.RECOGNIZED, recognized);

                            var (name, score) = recognized.GetTopScoringIntent();
                            sequenceContext.GetState().SetValue(TurnPath.TOPINTENT, name);                            
                            sequenceContext.GetState().SetValue(DialogPath.LastIntent, name);
                            sequenceContext.GetState().SetValue(TurnPath.TOPSCORE, score);

                            if (Recognizer != null)
                            {
                                await sequenceContext.DebuggerStepAsync(Recognizer, AdaptiveEvents.RecognizeUtterance, cancellationToken).ConfigureAwait(false);
                            }

                            handled = true;
                        }

                        break;

                    case AdaptiveEvents.EndOfActions:
                        // Completed actions so continue processing form queues
                        handled = await ProcessFormAsync(sequenceContext, cancellationToken).ConfigureAwait(false);
                        break;
                }
            }
            else
            {
                switch (dialogEvent.Name)
                {
                    case AdaptiveEvents.BeginDialog:
                        var activityReceivedEvent = new DialogEvent
                        {
                            Name = AdaptiveEvents.ActivityReceived,
                            Value = sequenceContext.Context.Activity,
                            Bubble = false
                        };
                        handled = await ProcessEventAsync(sequenceContext, dialogEvent: activityReceivedEvent, preBubble: false, cancellationToken: cancellationToken).ConfigureAwait(false);

                        break;

                    case AdaptiveEvents.ActivityReceived:

                        var activity = sequenceContext.Context.Activity;

                        if (activity.Type == ActivityTypes.Message)
                        {
                            // Empty sequence?
                            if (!sequenceContext.Actions.Any())
                            {
                                // Emit trailing unknownIntent event
                                var unknownIntentEvent = new DialogEvent
                                {
                                    Name = AdaptiveEvents.UnknownIntent,
                                    Bubble = false
                                };
                                handled = await ProcessEventAsync(sequenceContext, dialogEvent: unknownIntentEvent, preBubble: false, cancellationToken: cancellationToken).ConfigureAwait(false);
                            }
                            else
                            {
                                handled = false;
                            }
                        }

                        // Has an interruption occured?
                        // - Setting this value to true causes any running inputs to re-prompt when they're
                        //   continued.  The developer can clear this flag if they want the input to instead
                        //   process the users uterrance when its continued.
                        if (handled)
                        {
                            sequenceContext.GetState().SetValue(TurnPath.INTERRUPTED, true);
                        }

                        break;
                }
            }

            return handled;
        }

        protected async Task<bool> ProcessFormAsync(SequenceContext sequenceContext, CancellationToken cancellationToken)
        {
            DialogEvent evt;
            var queues = EventQueues.Read(sequenceContext);
            var changed = queues.DequeueEvent(sequenceContext.GetState().GetValue<string>(DialogPath.LastEvent));
            if (queues.ClearProperty.Any())
            {
                evt = new DialogEvent() { Name = AdaptiveEvents.ClearProperty, Value = queues.ClearProperty[0], Bubble = false };
            }
            else if (queues.SetProperty.Any())
            {
                var val = queues.SetProperty[0];
                evt = new DialogEvent() { Name = AdaptiveEvents.SetProperty, Value = val, Bubble = false };

                // TODO: For now, I'm going to dereference to a one-level array value.  There is a bug in the current code in the distinction between
                // @ which is supposed to unwrap down to non-array and @@ which returns the whole thing. @ in the curent code works by doing [0] which
                // is not enough.
                var entity = val.Entity.Value;
                if (!(entity is JArray))
                {
                    entity = new object[] { entity };
                }

                sequenceContext.GetState().SetValue($"{TurnPath.RECOGNIZED}.entities.{val.Entity.Name}", entity);
            }
            else if (queues.ChooseProperty.Any())
            {
                evt = new DialogEvent() { Name = AdaptiveEvents.ChooseProperty, Value = queues.ChooseProperty[0], Bubble = false };
            }
            else if (queues.ClarifyEntity.Any())
            {
                evt = new DialogEvent() { Name = AdaptiveEvents.ClarifyEntity, Value = queues.ClarifyEntity[0], Bubble = false };
            }
            else
            {
                evt = new DialogEvent() { Name = AdaptiveEvents.Ask, Bubble = false };
            }

            if (changed)
            {
                queues.Write(sequenceContext);
            }

            sequenceContext.GetState().SetValue(DialogPath.LastEvent, evt.Name);
            var handled = await this.ProcessEventAsync(sequenceContext, dialogEvent: evt, preBubble: true, cancellationToken: cancellationToken).ConfigureAwait(false);
            if (!handled)
            {
                // If event wasn't handled, remove it from queues and keep going if things changed
                if (queues.DequeueEvent(evt.Name))
                {
                    queues.Write(sequenceContext);
                    handled = await this.ProcessFormAsync(sequenceContext, cancellationToken);
                }
            }

            return handled;
        }

        protected override string OnComputeId()
        {
            if (DebugSupport.SourceMap.TryGetValue(this, out var range))
            {
                return $"{GetType().Name}({Path.GetFileName(range.Path)}:{range.StartPoint.LineIndex})";
            }

            return $"{GetType().Name}[]";
        }

        protected async Task<DialogTurnResult> ContinueActionsAsync(DialogContext dc, object options, CancellationToken cancellationToken)
        {
            if (options is CancellationToken)
            {
                throw new ArgumentException("You cannot pass a cancellation token as options");
            }

            // Apply any queued up changes
            var sequenceContext = ToSequenceContext(dc);
            await sequenceContext.ApplyChangesAsync(cancellationToken).ConfigureAwait(false);

            // Get a unique instance ID for the current stack entry.
            // We need to do this because things like cancellation can cause us to be removed
            // from the stack and we want to detect this so we can stop processing actions.
            var instanceId = GetUniqueInstanceId(sequenceContext);

            // Execute queued actions
            var actionContext = CreateChildContext(sequenceContext) as SequenceContext;
            while (actionContext != null)
            {
                // Continue current step
                // DEBUG: To debug step execution set a breakpoint on line below and add a watch 
                //        statement for sequenceContext.Actions.
                var result = await actionContext.ContinueDialogAsync(cancellationToken).ConfigureAwait(false);

                // Start step if not continued
                if (result.Status == DialogTurnStatus.Empty && GetUniqueInstanceId(sequenceContext) == instanceId)
                {
                    // Call begin dialog on our next step, passing the effective options we computed
                    var nextAction = actionContext.Actions.First();
                    result = await actionContext.BeginDialogAsync(nextAction.DialogId, nextAction.Options, cancellationToken).ConfigureAwait(false);
                }

                // Is the step waiting for input or were we cancelled?
                if (result.Status == DialogTurnStatus.Waiting || GetUniqueInstanceId(sequenceContext) != instanceId)
                {
                    return result;
                }

                // End current step
                await EndCurrentActionAsync(sequenceContext, cancellationToken).ConfigureAwait(false);

                if (result.Status == DialogTurnStatus.CompleteAndWait)
                {
                    // Waiting in next step
                    result.Status = DialogTurnStatus.Waiting;
                    return result;
                }

                var parentChanges = false;
                DialogContext root = sequenceContext;
                var parent = sequenceContext.Parent;
                while (parent != null)
                {
                    var sc = parent as SequenceContext;
                    if (sc != null && sc.Changes != null && sc.Changes.Count > 0)
                    {
                        parentChanges = true;
                    }

                    root = parent;
                    parent = root.Parent;
                }

                // Execute next step
                if (parentChanges)
                {
                    // Recursively call ContinueDialogAsync() to apply parent changes and continue
                    // execution.
                    return await root.ContinueDialogAsync(cancellationToken).ConfigureAwait(false);
                }

                // Apply any local changes and fetch next action
                await sequenceContext.ApplyChangesAsync(cancellationToken).ConfigureAwait(false);
                actionContext = CreateChildContext(sequenceContext) as SequenceContext;
            }

            return await OnEndOfActionsAsync(sequenceContext, cancellationToken).ConfigureAwait(false);
        }

        protected Task<bool> EndCurrentActionAsync(SequenceContext sequenceContext, CancellationToken cancellationToken = default)
        {
            if (sequenceContext.Actions.Any())
            {
                sequenceContext.Actions.RemoveAt(0);
            }

            return Task.FromResult(false);
        }

        protected async Task<DialogTurnResult> OnEndOfActionsAsync(SequenceContext sequenceContext, CancellationToken cancellationToken = default)
        {
            // Is the current dialog still on the stack?
            if (sequenceContext.ActiveDialog != null)
            {
                // Raise EndOfActions event
                var endOfActionsEvent = new DialogEvent() { Name = AdaptiveEvents.EndOfActions, Bubble = false };
                var handled = await OnDialogEventAsync(sequenceContext, endOfActionsEvent, cancellationToken).ConfigureAwait(false);

                if (handled)
                {
                    // EndOfActions event was handled
                    return await ContinueActionsAsync(sequenceContext, null, cancellationToken).ConfigureAwait(false);
                }
                else if (ShouldEnd(sequenceContext))
                {
                    RestoreParentGenerator(sequenceContext.Context);
                    sequenceContext.GetState().TryGetValue<object>(DefaultResultProperty, out var result);
                    return await sequenceContext.EndDialogAsync(result, cancellationToken).ConfigureAwait(false);
                }

                return EndOfTurn;
            }

            return new DialogTurnResult(DialogTurnStatus.Cancelled);
        }

        protected async Task<RecognizerResult> OnRecognize(SequenceContext sequenceContext, CancellationToken cancellationToken = default)
        {
            var context = sequenceContext.Context;
            var noneIntent = new RecognizerResult
            {
                Text = context.Activity.Text ?? string.Empty,
                Intents = new Dictionary<string, IntentScore> { { "None", new IntentScore { Score = 0.0 } } },
                Entities = JObject.Parse("{}")
            };
            var text = context.Activity.Text;
            if (context.Activity.Value != null)
            {
                var value = JObject.FromObject(context.Activity.Value);

                // Check for submission of an adaptive card
                if (string.IsNullOrEmpty(text) && value.Property("intent") != null)
                {
                    // Map submitted values to a recognizer result
                    var recognized = new RecognizerResult { Text = string.Empty };

                    foreach (var property in value.Properties())
                    {
                        if (property.Name.ToLower() == "intent")
                        {
                            recognized.Intents[property.Value.ToString()] = new IntentScore { Score = 1.0 };
                        }
                        else
                        {
                            if (recognized.Entities.Property(property.Name) == null)
                            {
                                recognized.Entities[property.Name] = new JArray(property.Value);
                            }
                            else
                            {
                                ((JArray)recognized.Entities[property.Name]).Add(property.Value);
                            }
                        }
                    }

                    return recognized;
                }
            }

            if (Recognizer != null)
            {
                var result = await Recognizer.RecognizeAsync(context, cancellationToken).ConfigureAwait(false);

                // only allow one intent
                var topIntent = result.GetTopScoringIntent();
                result.Intents.Clear();
                result.Intents.Add(topIntent.intent, new IntentScore { Score = topIntent.score });
                return result;
            }

            return noneIntent;
        }

        private string GetUniqueInstanceId(DialogContext dc)
        {
            return dc.Stack.Count > 0 ? $"{dc.Stack.Count}:{dc.ActiveDialog.Id}" : string.Empty;
        }

        private async Task<bool> QueueFirstMatchAsync(SequenceContext sequenceContext, DialogEvent dialogEvent, bool preBubble, CancellationToken cancellationToken)
        {
            var selection = await Selector.Select(sequenceContext, cancellationToken).ConfigureAwait(false);
            if (selection.Any())
            {
                var evt = (from conditional in selection orderby conditional.Priority ascending select conditional).First();
                await sequenceContext.DebuggerStepAsync(evt, dialogEvent, cancellationToken).ConfigureAwait(false);
                Trace.TraceInformation($"Executing Dialog: {Id} Rule[{selection}]: {evt.GetType().Name}: {evt.GetExpression(new ExpressionEngine())}");
                var changes = await evt.ExecuteAsync(sequenceContext).ConfigureAwait(false);

                if (changes != null && changes.Count() > 0)
                {
                    sequenceContext.QueueChanges(changes[0]);
                    return true;
                }
            }

            return false;
        }

        private void EnsureDependenciesInstalled()
        {
            lock (this)
            {
                if (!installedDependencies)
                {
                    installedDependencies = true;

<<<<<<< HEAD
                    var id = 0u;
                    var noActivity = 0;
                    var activity = 1000;
                    var input = 2000;
                    foreach (var @event in Triggers)
=======
                    foreach (var trigger in Triggers)
>>>>>>> 6f071b3c
                    {
                        if (trigger is IDialogDependencies depends)
                        {
                            foreach (var dlg in depends.GetDependencies())
                            {
                                Dialogs.Add(dlg);
                            }
                        }

                        if (@event.RunOnce)
                        {
                            needsTracker = true;
                        }

                        if (!@event.Priority.HasValue)
                        {
                            // Analyze actions to set default priorities
                            // 0-999 Non-activity
                            // 1000-1999 Sends activity
                            // 2000+ Contains input action
                            var foundActivity = false;
                            var foundInput = false;
                            foreach (var action in @event.Actions)
                            {
                                if (action is InputDialog || action is Ask)
                                {
                                    foundInput = true;
                                }
                                else if (action is SendActivity)
                                {
                                    foundActivity = true;
                                }
                            }

                            if (foundInput)
                            {
                                @event.Priority = input++;
                            }
                            else if (foundActivity)
                            {
                                @event.Priority = activity++;
                            }
                            else
                            {
                                @event.Priority = noActivity++;
                            }
                        }

                        @event.Id = id++;
                    }

                    // Wire up selector
                    if (Selector == null)
                    {
                        // Default to most specific then first
                        Selector = new MostSpecificSelector { Selector = new FirstSelector() };
                    }

                    this.Selector.Initialize(Triggers, true);
                }
            }
        }

        private bool ShouldEnd(DialogContext dc)
        {
            return AutoEndDialog;
        }

        private SequenceContext ToSequenceContext(DialogContext dc)
        {
            var activeDialogState = dc.ActiveDialog.State as Dictionary<string, object>;
            var state = activeDialogState[AdaptiveKey] as AdaptiveDialogState;

            if (state == null)
            {
                state = new AdaptiveDialogState();
                activeDialogState[AdaptiveKey] = state;
            }

            if (state.Actions == null)
            {
                state.Actions = new List<ActionState>();
            }

            var sequenceContext = new SequenceContext(dc.Dialogs, dc, new DialogState { DialogStack = dc.Stack }, state.Actions, changeKey, this.Dialogs);
            sequenceContext.Parent = dc.Parent;
            return sequenceContext;
        }

        private string GetGeneratorKey()
        {
            return $"{this.OnComputeId()}_PreviousLanguageGenerator";
        }

        private void SetLocalGenerator(ITurnContext context)
        {
            if (Generator != null)
            {
                var key = GetGeneratorKey();
                var previousGenerator = context.TurnState.Get<ILanguageGenerator>(key);
                if (previousGenerator == null)
                {
                    previousGenerator = context.TurnState.Get<ILanguageGenerator>();
                    if (previousGenerator != null)
                    {
                        context.TurnState.Add(GetGeneratorKey(), previousGenerator);
                    }
                }

                context.TurnState.Set<ILanguageGenerator>(Generator);
            }
        }

        private void RestoreParentGenerator(ITurnContext context)
        {
            var key = GetGeneratorKey();
            var previousGenerator = context.TurnState.Get<ILanguageGenerator>(key);
            if (previousGenerator != null)
            {
                context.TurnState.Set(previousGenerator);
                context.TurnState.Remove(key);
            }
        }

        private void ProcessEntities(SequenceContext context)
        {
            if (Schema != null)
            {
                var queues = EventQueues.Read(context);
                var entities = NormalizeEntities(context);
                var utterance = context.Context.Activity?.AsMessageActivity()?.Text;
                if (!context.GetState().TryGetValue<string[]>("$expectedProperties", out var expected))
                {
                    expected = new string[0];
                }

                if (expected.Contains("utterance"))
                {
                    entities["utterance"] = new List<EntityInfo> { new EntityInfo { Priority = int.MaxValue, Coverage = 1.0, Start = 0, End = utterance.Length, Name = "utterance", Score = 0.0, Type = "string", Value = utterance, Text = utterance } };
                }

                var updated = UpdateLastEvent(context, queues, entities);
                var newQueues = new EventQueues();
                var recognized = AssignEntities(entities, expected, newQueues);
                var unrecognized = SplitUtterance(utterance, recognized);
                recognized.AddRange(updated);

                context.GetState().SetValue(TurnPath.UNRECOGNIZEDTEXT, unrecognized);
                context.GetState().SetValue(TurnPath.RECOGNIZEDENTITIES, recognized);

                // turn.unrecognizedText = [<text not consumed by entities>]
                // turn.consumedEntities = [entityInfo] 
                queues.Merge(newQueues);
                var turn = context.GetState().GetValue<uint>(DialogPath.EventCounter);
                CombineOldEntityToPropertys(queues, turn);
                queues.Write(context);
            }
        }

        private List<string> SplitUtterance(string utterance, List<EntityInfo> recognized)
        {
            var unrecognized = new List<string>();
            var current = 0;
            foreach (var entity in recognized)
            {
                if (entity.Start > current)
                {
                    unrecognized.Add(utterance.Substring(current, entity.Start - current).Trim());
                }

                current = entity.End;
            }

            if (current < utterance.Length)
            {
                unrecognized.Add(utterance.Substring(current));
            }

            return unrecognized;
        }

        private List<EntityInfo> UpdateLastEvent(SequenceContext context, EventQueues queues, Dictionary<string, List<EntityInfo>> entities)
        {
            var recognized = new List<EntityInfo>();
            if (context.GetState().TryGetValue<string>(DialogPath.LastEvent, out var evt))
            {
                switch (evt)
                {
                    case AdaptiveEvents.ClarifyEntity:
                        {
                            context.GetState().RemoveValue(DialogPath.LastEvent);
                            var entityToProperty = queues.ClarifyEntity[0];
                            var ambiguousEntity = entityToProperty.Entity;
                            var choices = ambiguousEntity.Value as JArray;

                            // TODO: There could be no way to resolve the ambiguity, i.e. wheat has synonym wheat and
                            // honeywheat has synonym wheat.  For now rely on the model to not have that issue.
                            if (entities.TryGetValue(ambiguousEntity.Name, out var infos) && infos.Count() == 1)
                            {
                                var info = infos.First();
                                var foundValues = info.Value as JArray;
                                var common = choices.Intersect(foundValues);
                                if (common.Count() == 1)
                                {
                                    // Resolve and move to SetProperty
                                    recognized.Add(info);
                                    infos.Clear();
                                    entityToProperty.Entity = info;
                                    entityToProperty.Expected = true;
                                    queues.ClarifyEntity.Dequeue();
                                    queues.SetProperty.Add(entityToProperty);
                                }
                            }

                            break;
                        }

                    case AdaptiveEvents.ChooseProperty:
                        {
                            context.GetState().RemoveValue(DialogPath.LastEvent);

                            // NOTE: This assumes the existance of a property entity which contains the normalized
                            // names of the properties.
                            if (entities.TryGetValue("PROPERTYName", out var infos) && infos.Count() == 1)
                            {
                                var info = infos[0];
                                var choices = queues.ChooseProperty[0];
                                var choice = choices.Find(p => p.Property == (info.Value as JArray)[0].ToObject<string>());
                                if (choice != null)
                                {
                                    // Resolve and move to SetProperty
                                    recognized.Add(info);
                                    infos.Clear();
                                    queues.ChooseProperty.Dequeue();
                                    choice.Expected = true;
                                    queues.SetProperty.Add(choice);

                                    // TODO: This seems a little draconian, but we don't want property names to trigger help
                                    context.GetState().SetValue("turn.recognized.intent", "None");
                                    context.GetState().SetValue("turn.recognized.score", 1.0);
                                }
                            }

                            break;
                        }
                }
            }

            return recognized;
        }

        // A big issue is that we want multiple firings.  We can get this from quantification, but not arrays.
        // If we have a rule for value ambiguity we would want it to fire for each value ambiguity.
        // Possibly:
        // * Iterate through ambiguous text and run rule?
        // * Iterate through each ambiguous entity and collect firing rules.
        // * Run rules on remaining
        // Prefer handlers by:
        // * Set & Expected propertys
        // * Set & Coverage
        // * Set & Priority
        // * Disambiguation & expected
        // * Disambiguation & coverage
        // * Disambiguation & priority
        // * Prompt

        // We have four kinds of ambiguity to deal with:
        // * Value: Ambiguous interpretation of entity value: (peppers -> [green peppers, red peppers]  Tell this by entity value is array.  Doesn't matter if property singleton or not. Ask.
        // * Text: Ambiguous interpretion of text: (3 -> age or number) Identify by overlapping entities. Resolve by greater coverage, expected entity, ask.
        // * Singelton: two different entities which could fill property singleton.  Could be same type or different types.  Resolve by rule priority.
        // * Slot: Which property should an entity go to?  Resolve by expected, then ask.
        // Should rules by over entities directly or should we process them first into these forms?
        // This is also complicated by singleton vs. array
        // It would be nice if multiple entities were rolled up into a single entity, i.e. a toppings composite with topping inside of it.
        // Rule for value ambiguity: foreach(entity in @entity) entity is array.    
        // Rule for text ambiguity: info overlaps...
        // Rule for singleton ambiguity: multiple rules fire over different entities
        // Rule for property ambiguity: multiple rules fire for same entity
        // Preference is for expected properties
        // Want to write rules that:
        // * Allow mapping a property through steps.
        // * Allow disambiguation
        // * More specific win from trigger tree
        // * Easy to understand
        // How to deal with multiple entities.
        // * Rules are over them all--some of which have ambiguity
        // * Rules are specific to individual entity.  Easier to write, but less powerful and lots of machinery for singleton/array
        //
        // Key assumptions:
        // * A single entity type maps to a single property.  Otherwise we have to figure out how to name different entity instances.
        //
        // Need to figure out how to handle operations.  They could be done in LUIS as composites which allow putting together multiples ones. 
        // You can imagine doing add/remove, but another scenario would be to do "change seattle to dallas" where you are referring to where 
        // a specific value is found independent of which property has the value.
        //
        // 1) @@entity to entities array
        // 2) Use schema information + expected to assign each entity to one of: choice(property), clarify(property), unknown, properties and remove any overlapping entities.
        // 3) Run rules to pick one rule for doing next.  They are in terms of the processing queues and other memory.
        // On the next cycle go ahead and add to process queues
        // Implied in this is that mapping information consists of simple paths to entities.
        // Choice[property] = [[entity, ...]]
        // Clarify[property] = [entity, ...]
        // Slots = [{entity, [properties]}]
        // Unknown = [entity, ...]
        // Set = [{entity, property, op}]
        // For rules, prefer non-forminput, then forminput.

        // Combine all the information we have about entities
        private Dictionary<string, List<EntityInfo>> NormalizeEntities(SequenceContext context)
        {
            var entityToInfo = new Dictionary<string, List<EntityInfo>>();
            var text = context.GetState().GetValue<string>(TurnPath.RECOGNIZED + ".text");
            if (context.GetState().TryGetValue<dynamic>(TurnPath.RECOGNIZED + ".entities", out var entities))
            {
                // TODO: We should have RegexRecognizer return $instance or make this robust to it missing, i.e. assume no entities overlap
                var turn = context.GetState().GetValue<uint>(DialogPath.EventCounter);
                var metaData = entities["$instance"];
                foreach (var entry in entities)
                {
                    var name = entry.Name;
                    if (!name.StartsWith("$"))
                    {
                        var values = entry.Value;
                        var instances = metaData[name];
                        for (var i = 0; i < values.Count; ++i)
                        {
                            var val = values[i];
                            var instance = instances[i];
                            if (!entityToInfo.TryGetValue(name, out List<EntityInfo> infos))
                            {
                                infos = new List<EntityInfo>();
                                entityToInfo[name] = infos;
                            }

                            var info = new EntityInfo
                            {
                                Turn = turn,
                                Name = name,
                                Value = val,
                                Start = (int)instance.startIndex,
                                End = (int)instance.endIndex,
                                Text = (string)instance.text,
                                Type = (string)instance.type,
                                Role = (string)instance.role,
                                Score = (double)(instance.score ?? 0.0d),
                            };

                            // Eventually this could be passed in
                            info.Priority = info.Role == null ? 1 : 0;
                            info.Coverage = (info.End - info.Start) / (double)text.Length;
                            infos.Add(info);
                        }
                    }
                }
            }

            // TODO: This should not be necessary--LUIS should be picking the maximal match
            foreach (var infos in entityToInfo.Values)
            {
                infos.Sort((e1, e2) =>
                {
                    var val = 0;
                    if (e1.Start == e2.Start)
                    {
                        if (e1.End > e2.End)
                        {
                            val = -1;
                        }
                        else if (e1.End < e2.End)
                        {
                            val = +1;
                        }
                    }
                    else if (e1.Start < e2.Start)
                    {
                        val = -1;
                    }
                    else
                    {
                        val = +1;
                    }

                    return val;
                });
                for (var i = 0; i < infos.Count(); ++i)
                {
                    var current = infos[i];
                    for (var j = i + 1; j < infos.Count();)
                    {
                        var alt = infos[j];
                        if (current.Covers(alt))
                        {
                            _ = infos.Remove(alt);
                        }
                        else
                        {
                            ++j;
                        }
                    }
                }
            }

            return entityToInfo;
        }

        // Generate possible entity to property mappings
        private IEnumerable<EntityToProperty> Candidates(Dictionary<string, List<EntityInfo>> entities, string[] expected)
        {
            var expectedOnly = Schema.Schema["$expectedOnly"]?.ToObject<List<string>>() ?? new List<string>();
            foreach (var propSchema in Schema.Property.Children)
            {
                var isExpected = expected.Contains(propSchema.Path);
                if (isExpected || !expectedOnly.Contains(propSchema.Path))
                {
                    foreach (var entityName in propSchema.Mappings)
                    {
                        if (entities.TryGetValue(entityName, out var matches))
                        {
                            foreach (var entity in matches)
                            {
                                yield return new EntityToProperty
                                {
                                    Entity = entity,
                                    Schema = propSchema,
                                    Property = propSchema.Path,

                                    // TODO: Eventually we should be able to pick up an add/remove composite here as an alternative
                                    Operation = Operations.Add,
                                    Expected = isExpected
                                };
                            }
                        }
                    }
                }
            }
        }

        private void AddMappingToQueue(EntityToProperty mapping, EventQueues queues)
        {
            if (mapping.Entity.Value is JArray arr)
            {
                if (arr.Count > 1)
                {
                    queues.ClarifyEntity.Add(mapping);
                }
                else
                {
                    mapping.Entity.Value = arr[0];
                    queues.SetProperty.Add(mapping);
                }
            }
            else
            {
                queues.SetProperty.Add(mapping);
            }
        }

        // Remove any entities that overlap a selected entity
        private void RemoveOverlappingEntities(EntityInfo entity, Dictionary<string, List<EntityInfo>> entities)
        {
            foreach (var infos in entities.Values)
            {
                infos.RemoveAll(e => e.Overlaps(entity));
            }
        }

        // Have each property pick which overlapping entity is the best one
        private IEnumerable<EntityToProperty> RemoveOverlappingPerProperty(IEnumerable<EntityToProperty> candidates)
        {
            var perProperty = from candidate in candidates
                              group candidate by candidate.Schema;
            foreach (var propChoices in perProperty)
            {
                var schema = propChoices.Key;
                var choices = propChoices.ToList();

                // Assume preference by order listed in mappings
                // Alternatives would be to look at coverage or other metrices
                foreach (var entity in schema.Mappings)
                {
                    EntityToProperty candidate;
                    do
                    {
                        candidate = null;
                        foreach (var mapping in choices)
                        {
                            if (mapping.Entity.Name == entity)
                            {
                                candidate = mapping;
                                break;
                            }
                        }

                        if (candidate != null)
                        {
                            // Remove any overlapping entities
                            choices.RemoveAll(choice => choice.Entity.Overlaps(candidate.Entity));
                            yield return candidate;
                        }
                    }
                    while (candidate != null);
                }
            }
        }

        private List<EntityInfo> AddToQueues(Dictionary<string, List<EntityInfo>> entities, string[] expected, EventQueues queues)
        {
            var candidates = (from candidate in RemoveOverlappingPerProperty(Candidates(entities, expected))
                              orderby candidate.Expected descending
                              select candidate).ToList();
            var usedEntities = new HashSet<EntityInfo>(from candidate in candidates select candidate.Entity);
            while (candidates.Any())
            {
                var candidate = candidates.First();
                var alternatives = (from alt in candidates where candidate.Entity.Overlaps(alt.Entity) select alt).ToList();
                candidates = candidates.Except(alternatives).ToList();
                if (candidate.Expected)
                {
                    // If expected binds entity, drop alternatives
                    alternatives.RemoveAll(a => !a.Expected);
                }

                foreach (var alternative in alternatives)
                {
                    usedEntities.Add(alternative.Entity);
                }

                if (alternatives.Count() == 1)
                {
                    AddMappingToQueue(candidate, queues);
                }
                else
                {
                    queues.ChooseProperty.Add(alternatives);
                }
            }

            return (from entity in usedEntities orderby entity.Start ascending select entity).ToList();
        }

        private EventQueues PropertyQueues(string path, Dictionary<PropertySchema, EventQueues> slotToQueues)
        {
            var prop = Schema.PathToSchema(path);
            if (!slotToQueues.TryGetValue(prop, out var slotQueues))
            {
                slotQueues = new EventQueues();
                slotToQueues[prop] = slotQueues;
            }

            return slotQueues;
        }

        // Create queues for each property
        private Dictionary<PropertySchema, EventQueues> PerPropertyQueues(EventQueues queues)
        {
            var propertyToQueues = new Dictionary<PropertySchema, EventQueues>();
            foreach (var entry in queues.SetProperty)
            {
                PropertyQueues(entry.Property, propertyToQueues).SetProperty.Add(entry);
            }

            foreach (var entry in queues.ClarifyEntity)
            {
                PropertyQueues(entry.Property, propertyToQueues).ClarifyEntity.Add(entry);
            }

            foreach (var entry in queues.ClearProperty)
            {
                PropertyQueues(entry, propertyToQueues).ClearProperty.Add(entry);
            }

            foreach (var entry in queues.ChooseProperty)
            {
                foreach (var choice in entry)
                {
                    PropertyQueues(choice.Property, propertyToQueues).ChooseProperty.Add(entry);
                }
            }

            return propertyToQueues;
        }

        private void CombineNewEntityToPropertys(EventQueues queues)
        {
            var slotToQueues = PerPropertyQueues(queues);
            foreach (var entry in slotToQueues)
            {
                var property = entry.Key;
                var slotQueues = entry.Value;
                if (!property.IsArray && slotQueues.SetProperty.Count() + slotQueues.ClarifyEntity.Count() > 1)
                {
                    // Singleton with multiple operations
                    var mappings = from mapping in slotQueues.SetProperty.Union(slotQueues.ClarifyEntity) where mapping.Operation != Operations.Remove select mapping;
                    switch (mappings.Count())
                    {
                        case 0:
                            queues.ClearProperty.Add(property.Path);
                            break;
                        case 1:
                            AddMappingToQueue(mappings.First(), queues);
                            break;
                        default:
                            // TODO: Map to multiple entity to property
                            /* queues.ChooseProperty.Add(new EntitiesToProperty
                            {
                                Entities = (from mapping in mappings select mapping.Entity).ToList(),
                                Property = mappings.First().Change
                            }); */
                            break;
                    }
                }
            }

            // TODO: There is a lot more we can do here
        }

        private void CombineOldEntityToPropertys(EventQueues queues, uint turn)
        {
            var slotToQueues = PerPropertyQueues(queues);
            foreach (var entry in slotToQueues)
            {
                var property = entry.Key;
                var slotQueues = entry.Value;
                if (!property.IsArray &&
                    (slotQueues.SetProperty.Any(e => e.Entity.Turn == turn)
                    || slotQueues.ClarifyEntity.Any(e => e.Entity.Turn == turn)
                    || slotQueues.ChooseProperty.Any(c => c.First().Entity.Turn == turn)))
                {
                    // Remove all old operations on property because there is a new one
                    foreach (var mapping in slotQueues.SetProperty)
                    {
                        if (mapping.Entity.Turn != turn)
                        {
                            queues.SetProperty.Remove(mapping);
                        }
                    }

                    foreach (var mapping in slotQueues.ClarifyEntity)
                    {
                        if (mapping.Entity.Turn != turn)
                        {
                            queues.ClarifyEntity.Remove(mapping);
                        }
                    }

                    foreach (var mapping in slotQueues.ChooseProperty)
                    {
                        if (mapping.First().Entity.Turn != turn)
                        {
                            queues.ChooseProperty.Remove(mapping);
                        }
                    }
                }
            }
        }

        // Assign entities to queues
        private List<EntityInfo> AssignEntities(Dictionary<string, List<EntityInfo>> entities, string[] expected, EventQueues queues)
        {
            var recognized = AddToQueues(entities, expected, queues);
            CombineNewEntityToPropertys(queues);
            return recognized;
        }

        // For simple singleton property:
        //  Set values
        //      count(@@foo) == 1 -> foo == @foo
        //      count(@@foo) > 1 -> "Which {@@foo} do you want for {slotName}"
        //  Constraints (which are more specific)
        //      count(@@foo) == 1 && @foo < 0 -> "{@foo} is too small for {slotname}"
        //      count(@@foo) > 1 && count(where(@@foo, foo, foo < 0)) > 0 -> "{where(@@foo, foo, foo < 0)} are too small for {slotname}"
        // For simple array property:
        //  Set values:
        //      @@foo -> foo = @@foo
        //  Constraints: (which are more specific)
        //      @@foo && count(where(@@foo, foo, foo < 0)) > 0 -> "{where(@@foo, foo, foo < 0) are too small for {slotname}"
        //  Modification--based on intent?
        //      add: @@foo && @intent == add -> Append(@@foo, foo)
        //      // This is to make this more specific than both the simple constraint and the intent
        //      add: @@foo && count(where(@@foo, foo, foo < 0)) > 0 && @intent == add -> "{where(@@foo, foo, foo < 0)} are too small for {slotname}"
        //      delete: @@foo @intent == delete -> Delete(@@foo, foo)
        // For structured singleton property
        //  count(@@foo) == 1 -> Apply child constraints, i.e. make a new singleton object to apply child property rule sets to it.
        //  count(@@foo) > 1 -> "Which one did you want?" with replacing @@foo with the singleton selection
        //
        // Children properties can either:
        // * Refer to parent structure which turns into count(first(parent).child) == 1
        // * Refer to independent entity, i.e. count(datetime) > 1
        //
        // Assumptions:
        // * In order to map structured entities to structured properties, parent structures must be singletons before child can map them.
        // * We will only generate a single instance of the form.  (Although there can be multiple ones inside.)
        // * You can map directly, but then must deal with that complexity of structures.  For example if you have multiple flight(origin, destination) and you want to map to hotel(location)
        //   you have to figure out how to deal with multiple flight structures and the underlying entity structures.
        // * For now only leaves can be arrays.  If you need more, I think it is a subform, but we could probably automatically generate a foreach step on top.
        //
        // 1) Find all most specific matches
        // 2) Identify any properties that compete for the same entity.  Select by in expected, then keep as property ambiguous.
        // 3) For each entity either: a) Do its set, b) queue up clarification, c) surface as unhandled
        // 
        // Two cases:
        // 1) Flat entity resolution, treat properties as independent.
        // 2) Hierarchical, the first level you get to count(@@flight) == 1, then for count(first(@@flight).origin) == 1
        // We know which is which by entity path, i.e. flight.origin -> hierarchical whereas origin is flat.
        //
        // In order to robustly handle we need a progression of transformations, i.e. to map @meat to meatSlot singleton:
        // @meat -> meatSlot_choice (m->1) ->
        //                          (1->1) -> foreach meatslot_clarify -> set meat property (clears others)
        // If we get a new @meat, then it would reset them all.
        // Should this be a flat set of rules?

        // If one @@entity then goes to foreach
    }
}<|MERGE_RESOLUTION|>--- conflicted
+++ resolved
@@ -110,16 +110,13 @@
         [JsonProperty("defaultResultProperty")]
         public string DefaultResultProperty { get; set; } = "dialog.result";
 
-<<<<<<< HEAD
         /// <summary>
         /// Gets or sets schema that describes what the dialog works over.
         /// </summary>
         /// <value>JSON Schema for the dialog.</value>
         public DialogSchema Schema { get; set; }
 
-=======
         [JsonIgnore]
->>>>>>> 6f071b3c
         public override IBotTelemetryClient TelemetryClient
         {
             get
@@ -732,15 +729,11 @@
                 {
                     installedDependencies = true;
 
-<<<<<<< HEAD
                     var id = 0u;
                     var noActivity = 0;
                     var activity = 1000;
                     var input = 2000;
-                    foreach (var @event in Triggers)
-=======
                     foreach (var trigger in Triggers)
->>>>>>> 6f071b3c
                     {
                         if (trigger is IDialogDependencies depends)
                         {
@@ -750,12 +743,12 @@
                             }
                         }
 
-                        if (@event.RunOnce)
+                        if (trigger.RunOnce)
                         {
                             needsTracker = true;
                         }
 
-                        if (!@event.Priority.HasValue)
+                        if (!trigger.Priority.HasValue)
                         {
                             // Analyze actions to set default priorities
                             // 0-999 Non-activity
@@ -763,7 +756,7 @@
                             // 2000+ Contains input action
                             var foundActivity = false;
                             var foundInput = false;
-                            foreach (var action in @event.Actions)
+                            foreach (var action in trigger.Actions)
                             {
                                 if (action is InputDialog || action is Ask)
                                 {
@@ -777,19 +770,19 @@
 
                             if (foundInput)
                             {
-                                @event.Priority = input++;
+                                trigger.Priority = input++;
                             }
                             else if (foundActivity)
                             {
-                                @event.Priority = activity++;
+                                trigger.Priority = activity++;
                             }
                             else
                             {
-                                @event.Priority = noActivity++;
+                                trigger.Priority = noActivity++;
                             }
                         }
 
-                        @event.Id = id++;
+                        trigger.Id = id++;
                     }
 
                     // Wire up selector

--- conflicted
+++ resolved
@@ -1,176 +1,172 @@
-﻿// Copyright (c) Microsoft Corporation. All rights reserved.
-// Licensed under the MIT License.
-
-using System;
-using System.Collections.Generic;
-using System.Threading;
-using System.Threading.Tasks;
-using Microsoft.Bot.Builder.Dialogs.Choices;
-using Microsoft.Bot.Schema;
-using static Microsoft.Recognizers.Text.Culture;
-
-namespace Microsoft.Bot.Builder.Dialogs
-{
-    /// <summary>
-    /// Prompts a user to select from a list of choices.
-    /// </summary>
-    public class ChoicePrompt : Prompt<FoundChoice>
-    {
-        private static readonly Dictionary<string, ChoiceFactoryOptions> DefaultChoiceOptions = new Dictionary<string, ChoiceFactoryOptions>()
-        {
-            { Spanish, new ChoiceFactoryOptions { InlineSeparator = ", ", InlineOr = " o ", InlineOrMore = ", o ", IncludeNumbers = true } },
-            { Dutch, new ChoiceFactoryOptions { InlineSeparator = ", ", InlineOr = " of ", InlineOrMore = ", of ", IncludeNumbers = true } },
-            { English, new ChoiceFactoryOptions { InlineSeparator = ", ", InlineOr = " or ", InlineOrMore = ", or ", IncludeNumbers = true } },
-            { French, new ChoiceFactoryOptions { InlineSeparator = ", ", InlineOr = " ou ", InlineOrMore = ", ou ", IncludeNumbers = true } },
-            { German, new ChoiceFactoryOptions { InlineSeparator = ", ", InlineOr = " oder ", InlineOrMore = ", oder ", IncludeNumbers = true } },
-            { Japanese, new ChoiceFactoryOptions { InlineSeparator = "、 ", InlineOr = " または ", InlineOrMore = "、 または ", IncludeNumbers = true } },
-            { Portuguese, new ChoiceFactoryOptions { InlineSeparator = ", ", InlineOr = " ou ", InlineOrMore = ", ou ", IncludeNumbers = true } },
-            { Chinese, new ChoiceFactoryOptions { InlineSeparator = "， ", InlineOr = " 要么 ", InlineOrMore = "， 要么 ", IncludeNumbers = true } },
-        };
-
-<<<<<<< HEAD
-        public ChoicePrompt(string dialogId = nameof(ChoicePrompt), PromptValidator<FoundChoice> validator = null, string defaultLocale = null)
-=======
-        /// <summary>
-        /// Initializes a new instance of the <see cref="ChoicePrompt"/> class.
-        /// </summary>
-        /// <param name="dialogId">The ID to assign to this prompt.</param>
-        /// <param name="validator">Optional, a <see cref="PromptValidator{FoundChoice}"/> that contains additional,
-        /// custom validation for this prompt.</param>
-        /// <param name="defaultLocale">Optional, the default locale used to determine language-specific behavior of the prompt.
-        /// The locale is a 2, 3, or 4 character ISO 639 code that represents a language or language family.</param>
-        /// <remarks>The value of <paramref name="dialogId"/> must be unique within the
-        /// <see cref="DialogSet"/> or <see cref="ComponentDialog"/> to which the prompt is added.
-        /// <para>If the <see cref="Activity.Locale"/>
-        /// of the <see cref="DialogContext"/>.<see cref="DialogContext.Context"/>.<see cref="ITurnContext.Activity"/>
-        /// is specified, then that local is used to determine language specific behavior; otherwise
-        /// the <paramref name="defaultLocale"/> is used. US-English is the used if no language or
-        /// default locale is available, or if the language or locale is not otherwise supported.</para></remarks>
-        public ChoicePrompt(string dialogId, PromptValidator<FoundChoice> validator = null, string defaultLocale = null)
->>>>>>> 71a95281
-            : base(dialogId, validator)
-        {
-            Style = ListStyle.Auto;
-            DefaultLocale = defaultLocale;
-        }
-
-        /// <summary>
-        /// Gets or sets the style to use when presenting the prompt to the user.
-        /// </summary>
-        /// <value>The style to use when presenting the prompt to the user.</value>
-        public ListStyle Style { get; set; }
-
-        /// <summary>
-        /// Gets or sets the default locale used to determine language-specific behavior of the prompt.
-        /// </summary>
-        /// <value>The default locale used to determine language-specific behavior of the prompt.</value>
-        public string DefaultLocale { get; set; }
-
-        /// <summary>
-        /// Gets or sets additional options passed to the <see cref="ChoiceFactory"/> and used to tweak
-        /// the style of choices rendered to the user.
-        /// </summary>
-        /// <value>Additional options for presenting the set of choices.</value>
-        public ChoiceFactoryOptions ChoiceOptions { get; set; }
-
-        /// <summary>
-        /// Gets or sets additional options passed to the underlying
-        /// <see cref="ChoiceRecognizers.RecognizeChoices(string, IList{Choice}, FindChoicesOptions)"/> method.
-        /// </summary>
-        /// <value>Options to control the recognition strategy.</value>
-        public FindChoicesOptions RecognizerOptions { get; set; }
-
-        /// <summary>
-        /// Prompts the user for input.
-        /// </summary>
-        /// <param name="turnContext">Context for the current turn of conversation with the user.</param>
-        /// <param name="state">Contains state for the current instance of the prompt on the dialog stack.</param>
-        /// <param name="options">A prompt options object constructed from the options initially provided
-        /// in the call to <see cref="DialogContext.PromptAsync(string, PromptOptions, CancellationToken)"/>.</param>
-        /// <param name="isRetry">true  if this is the first time this prompt dialog instance
-        /// on the stack is prompting the user for input; otherwise, false.</param>
-        /// <param name="cancellationToken">A cancellation token that can be used by other objects
-        /// or threads to receive notice of cancellation.</param>
-        /// <returns>A <see cref="Task"/> representing the asynchronous operation.</returns>
-        protected override async Task OnPromptAsync(ITurnContext turnContext, IDictionary<string, object> state, PromptOptions options, bool isRetry, CancellationToken cancellationToken = default(CancellationToken))
-        {
-            if (turnContext == null)
-            {
-                throw new ArgumentNullException(nameof(turnContext));
-            }
-
-            if (options == null)
-            {
-                throw new ArgumentNullException(nameof(options));
-            }
-
-            // Determine culture
-            var culture = turnContext.Activity.Locale ?? DefaultLocale;
-            if (string.IsNullOrEmpty(culture) || !DefaultChoiceOptions.ContainsKey(culture))
-            {
-                culture = English;
-            }
-
-            // Format prompt to send
-            IMessageActivity prompt;
-            var choices = options?.Choices ?? new List<Choice>();
-            var channelId = turnContext.Activity.ChannelId;
-            var choiceOptions = ChoiceOptions ?? DefaultChoiceOptions[culture];
-            var choiceStyle = options.Style ?? Style;
-            if (isRetry && options.RetryPrompt != null)
-            {
-                prompt = AppendChoices(options.RetryPrompt, channelId, choices, choiceStyle, choiceOptions);
-            }
-            else
-            {
-                prompt = AppendChoices(options.Prompt, channelId, choices, choiceStyle, choiceOptions);
-            }
-
-            // Send prompt
-            await turnContext.SendActivityAsync(prompt, cancellationToken).ConfigureAwait(false);
-        }
-
-        /// <summary>
-        /// Attempts to recognize the user's input.
-        /// </summary>
-        /// <param name="turnContext">Context for the current turn of conversation with the user.</param>
-        /// <param name="state">Contains state for the current instance of the prompt on the dialog stack.</param>
-        /// <param name="options">A prompt options object constructed from the options initially provided
-        /// in the call to <see cref="DialogContext.PromptAsync(string, PromptOptions, CancellationToken)"/>.</param>
-        /// <param name="cancellationToken">A cancellation token that can be used by other objects
-        /// or threads to receive notice of cancellation.</param>
-        /// <returns>A <see cref="Task"/> representing the asynchronous operation.</returns>
-        /// <remarks>If the task is successful, the result describes the result of the recognition attempt.</remarks>
-        protected override Task<PromptRecognizerResult<FoundChoice>> OnRecognizeAsync(ITurnContext turnContext, IDictionary<string, object> state, PromptOptions options, CancellationToken cancellationToken = default(CancellationToken))
-        {
-            if (turnContext == null)
-            {
-                throw new ArgumentNullException(nameof(turnContext));
-            }
-
-            var choices = options?.Choices ?? new List<Choice>();
-
-            var result = new PromptRecognizerResult<FoundChoice>();
-            if (turnContext.Activity.Type == ActivityTypes.Message)
-            {
-                var activity = turnContext.Activity;
-                var utterance = activity.Text;
-                var opt = RecognizerOptions ?? new FindChoicesOptions();
-                opt.Locale = activity.Locale ?? opt.Locale ?? DefaultLocale ?? English;
-                var results = ChoiceRecognizers.RecognizeChoices(utterance, choices, opt);
-                if (results != null && results.Count > 0)
-                {
-                    result.Succeeded = true;
-                    result.Value = results[0].Resolution;
-                }
-            }
-
-            return Task.FromResult(result);
-        }
-
-        protected override string OnComputeId()
-        {
-            return $"ChoicePrompt[{this.BindingPath()}]";
-        }
-    }
-}
+﻿// Copyright (c) Microsoft Corporation. All rights reserved.
+// Licensed under the MIT License.
+
+using System;
+using System.Collections.Generic;
+using System.Threading;
+using System.Threading.Tasks;
+using Microsoft.Bot.Builder.Dialogs.Choices;
+using Microsoft.Bot.Schema;
+using static Microsoft.Recognizers.Text.Culture;
+
+namespace Microsoft.Bot.Builder.Dialogs
+{
+    /// <summary>
+    /// Prompts a user to select from a list of choices.
+    /// </summary>
+    public class ChoicePrompt : Prompt<FoundChoice>
+    {
+        private static readonly Dictionary<string, ChoiceFactoryOptions> DefaultChoiceOptions = new Dictionary<string, ChoiceFactoryOptions>()
+        {
+            { Spanish, new ChoiceFactoryOptions { InlineSeparator = ", ", InlineOr = " o ", InlineOrMore = ", o ", IncludeNumbers = true } },
+            { Dutch, new ChoiceFactoryOptions { InlineSeparator = ", ", InlineOr = " of ", InlineOrMore = ", of ", IncludeNumbers = true } },
+            { English, new ChoiceFactoryOptions { InlineSeparator = ", ", InlineOr = " or ", InlineOrMore = ", or ", IncludeNumbers = true } },
+            { French, new ChoiceFactoryOptions { InlineSeparator = ", ", InlineOr = " ou ", InlineOrMore = ", ou ", IncludeNumbers = true } },
+            { German, new ChoiceFactoryOptions { InlineSeparator = ", ", InlineOr = " oder ", InlineOrMore = ", oder ", IncludeNumbers = true } },
+            { Japanese, new ChoiceFactoryOptions { InlineSeparator = "、 ", InlineOr = " または ", InlineOrMore = "、 または ", IncludeNumbers = true } },
+            { Portuguese, new ChoiceFactoryOptions { InlineSeparator = ", ", InlineOr = " ou ", InlineOrMore = ", ou ", IncludeNumbers = true } },
+            { Chinese, new ChoiceFactoryOptions { InlineSeparator = "， ", InlineOr = " 要么 ", InlineOrMore = "， 要么 ", IncludeNumbers = true } },
+        };
+
+        /// <summary>
+        /// Initializes a new instance of the <see cref="ChoicePrompt"/> class.
+        /// </summary>
+        /// <param name="dialogId">The ID to assign to this prompt.</param>
+        /// <param name="validator">Optional, a <see cref="PromptValidator{FoundChoice}"/> that contains additional,
+        /// custom validation for this prompt.</param>
+        /// <param name="defaultLocale">Optional, the default locale used to determine language-specific behavior of the prompt.
+        /// The locale is a 2, 3, or 4 character ISO 639 code that represents a language or language family.</param>
+        /// <remarks>The value of <paramref name="dialogId"/> must be unique within the
+        /// <see cref="DialogSet"/> or <see cref="ComponentDialog"/> to which the prompt is added.
+        /// <para>If the <see cref="Activity.Locale"/>
+        /// of the <see cref="DialogContext"/>.<see cref="DialogContext.Context"/>.<see cref="ITurnContext.Activity"/>
+        /// is specified, then that local is used to determine language specific behavior; otherwise
+        /// the <paramref name="defaultLocale"/> is used. US-English is the used if no language or
+        /// default locale is available, or if the language or locale is not otherwise supported.</para></remarks>
+        public ChoicePrompt(string dialogId, PromptValidator<FoundChoice> validator = null, string defaultLocale = null)
+            : base(dialogId, validator)
+        {
+            Style = ListStyle.Auto;
+            DefaultLocale = defaultLocale;
+        }
+
+        /// <summary>
+        /// Gets or sets the style to use when presenting the prompt to the user.
+        /// </summary>
+        /// <value>The style to use when presenting the prompt to the user.</value>
+        public ListStyle Style { get; set; }
+
+        /// <summary>
+        /// Gets or sets the default locale used to determine language-specific behavior of the prompt.
+        /// </summary>
+        /// <value>The default locale used to determine language-specific behavior of the prompt.</value>
+        public string DefaultLocale { get; set; }
+
+        /// <summary>
+        /// Gets or sets additional options passed to the <see cref="ChoiceFactory"/> and used to tweak
+        /// the style of choices rendered to the user.
+        /// </summary>
+        /// <value>Additional options for presenting the set of choices.</value>
+        public ChoiceFactoryOptions ChoiceOptions { get; set; }
+
+        /// <summary>
+        /// Gets or sets additional options passed to the underlying
+        /// <see cref="ChoiceRecognizers.RecognizeChoices(string, IList{Choice}, FindChoicesOptions)"/> method.
+        /// </summary>
+        /// <value>Options to control the recognition strategy.</value>
+        public FindChoicesOptions RecognizerOptions { get; set; }
+
+        /// <summary>
+        /// Prompts the user for input.
+        /// </summary>
+        /// <param name="turnContext">Context for the current turn of conversation with the user.</param>
+        /// <param name="state">Contains state for the current instance of the prompt on the dialog stack.</param>
+        /// <param name="options">A prompt options object constructed from the options initially provided
+        /// in the call to <see cref="DialogContext.PromptAsync(string, PromptOptions, CancellationToken)"/>.</param>
+        /// <param name="isRetry">true  if this is the first time this prompt dialog instance
+        /// on the stack is prompting the user for input; otherwise, false.</param>
+        /// <param name="cancellationToken">A cancellation token that can be used by other objects
+        /// or threads to receive notice of cancellation.</param>
+        /// <returns>A <see cref="Task"/> representing the asynchronous operation.</returns>
+        protected override async Task OnPromptAsync(ITurnContext turnContext, IDictionary<string, object> state, PromptOptions options, bool isRetry, CancellationToken cancellationToken = default(CancellationToken))
+        {
+            if (turnContext == null)
+            {
+                throw new ArgumentNullException(nameof(turnContext));
+            }
+
+            if (options == null)
+            {
+                throw new ArgumentNullException(nameof(options));
+            }
+
+            // Determine culture
+            var culture = turnContext.Activity.Locale ?? DefaultLocale;
+            if (string.IsNullOrEmpty(culture) || !DefaultChoiceOptions.ContainsKey(culture))
+            {
+                culture = English;
+            }
+
+            // Format prompt to send
+            IMessageActivity prompt;
+            var choices = options.Choices ?? new List<Choice>();
+            var channelId = turnContext.Activity.ChannelId;
+            var choiceOptions = ChoiceOptions ?? DefaultChoiceOptions[culture];
+            var choiceStyle = options.Style ?? Style;
+            if (isRetry && options.RetryPrompt != null)
+            {
+                prompt = AppendChoices(options.RetryPrompt, channelId, choices, choiceStyle, choiceOptions);
+            }
+            else
+            {
+                prompt = AppendChoices(options.Prompt, channelId, choices, choiceStyle, choiceOptions);
+            }
+
+            // Send prompt
+            await turnContext.SendActivityAsync(prompt, cancellationToken).ConfigureAwait(false);
+        }
+
+        /// <summary>
+        /// Attempts to recognize the user's input.
+        /// </summary>
+        /// <param name="turnContext">Context for the current turn of conversation with the user.</param>
+        /// <param name="state">Contains state for the current instance of the prompt on the dialog stack.</param>
+        /// <param name="options">A prompt options object constructed from the options initially provided
+        /// in the call to <see cref="DialogContext.PromptAsync(string, PromptOptions, CancellationToken)"/>.</param>
+        /// <param name="cancellationToken">A cancellation token that can be used by other objects
+        /// or threads to receive notice of cancellation.</param>
+        /// <returns>A <see cref="Task"/> representing the asynchronous operation.</returns>
+        /// <remarks>If the task is successful, the result describes the result of the recognition attempt.</remarks>
+        protected override Task<PromptRecognizerResult<FoundChoice>> OnRecognizeAsync(ITurnContext turnContext, IDictionary<string, object> state, PromptOptions options, CancellationToken cancellationToken = default(CancellationToken))
+        {
+            if (turnContext == null)
+            {
+                throw new ArgumentNullException(nameof(turnContext));
+            }
+
+            var choices = options.Choices ?? new List<Choice>();
+
+            var result = new PromptRecognizerResult<FoundChoice>();
+            if (turnContext.Activity.Type == ActivityTypes.Message)
+            {
+                var activity = turnContext.Activity;
+                var utterance = activity.Text;
+                var opt = RecognizerOptions ?? new FindChoicesOptions();
+                opt.Locale = activity.Locale ?? opt.Locale ?? DefaultLocale ?? English;
+                var results = ChoiceRecognizers.RecognizeChoices(utterance, choices, opt);
+                if (results != null && results.Count > 0)
+                {
+                    result.Succeeded = true;
+                    result.Value = results[0].Resolution;
+                }
+            }
+
+            return Task.FromResult(result);
+        }
+
+        protected override string OnComputeId()
+        {
+            return $"ChoicePrompt[{this.BindingPath()}]";
+        }
+    }
+}
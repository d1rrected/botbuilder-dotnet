﻿// Copyright (c) Microsoft Corporation. All rights reserved.
// Licensed under the MIT License.

using System;
using System.Collections.Generic;
using System.Linq;
using System.Threading;
using System.Threading.Tasks;
using Microsoft.Bot.Schema;
using Microsoft.Recognizers.Text.DateTime;
using static Microsoft.Recognizers.Text.Culture;

namespace Microsoft.Bot.Builder.Dialogs
{
    /// <summary>
    /// Prompts a user for a date-time value.
    /// </summary>
    public class DateTimePrompt : Prompt<IList<DateTimeResolution>>
    {
<<<<<<< HEAD
        public DateTimePrompt(string dialogId = null, PromptValidator<IList<DateTimeResolution>> validator = null, string defaultLocale = null)
=======
        /// <summary>
        /// Initializes a new instance of the <see cref="DateTimePrompt"/> class.
        /// </summary>
        /// <param name="dialogId">The ID to assign to this prompt.</param>
        /// <param name="validator">Optional, a <see cref="PromptValidator{FoundChoice}"/> that contains additional,
        /// custom validation for this prompt.</param>
        /// <param name="defaultLocale">Optional, the default locale used to determine language-specific behavior of the prompt.
        /// The locale is a 2, 3, or 4 character ISO 639 code that represents a language or language family.</param>
        /// <remarks>The value of <paramref name="dialogId"/> must be unique within the
        /// <see cref="DialogSet"/> or <see cref="ComponentDialog"/> to which the prompt is added.
        /// <para>If the <see cref="Activity.Locale"/>
        /// of the <see cref="DialogContext"/>.<see cref="DialogContext.Context"/>.<see cref="ITurnContext.Activity"/>
        /// is specified, then that local is used to determine language specific behavior; otherwise
        /// the <paramref name="defaultLocale"/> is used. US-English is the used if no language or
        /// default locale is available, or if the language or locale is not otherwise supported.</para></remarks>
        public DateTimePrompt(string dialogId, PromptValidator<IList<DateTimeResolution>> validator = null, string defaultLocale = null)
>>>>>>> 71a95281
            : base(dialogId, validator)
        {
            DefaultLocale = defaultLocale;
        }

<<<<<<< HEAD
        public DateTimePrompt()
            : base()
        {
        }

=======
        /// <summary>
        /// Gets or sets the default locale used to determine language-specific behavior of the prompt.
        /// </summary>
        /// <value>The default locale used to determine language-specific behavior of the prompt.</value>
>>>>>>> 71a95281
        public string DefaultLocale { get; set; }

        /// <summary>
        /// Prompts the user for input.
        /// </summary>
        /// <param name="turnContext">Context for the current turn of conversation with the user.</param>
        /// <param name="state">Contains state for the current instance of the prompt on the dialog stack.</param>
        /// <param name="options">A prompt options object constructed from the options initially provided
        /// in the call to <see cref="DialogContext.PromptAsync(string, PromptOptions, CancellationToken)"/>.</param>
        /// <param name="isRetry">true if this is the first time this prompt dialog instance
        /// on the stack is prompting the user for input; otherwise, false.</param>
        /// <param name="cancellationToken">A cancellation token that can be used by other objects
        /// or threads to receive notice of cancellation.</param>
        /// <returns>A <see cref="Task"/> representing the asynchronous operation.</returns>
        protected override async Task OnPromptAsync(ITurnContext turnContext, IDictionary<string, object> state, PromptOptions options, bool isRetry, CancellationToken cancellationToken = default(CancellationToken))
        {
            if (turnContext == null)
            {
                throw new ArgumentNullException(nameof(turnContext));
            }

            if (options == null)
            {
                throw new ArgumentNullException(nameof(options));
            }

            if (isRetry && options.RetryPrompt != null)
            {
                await turnContext.SendActivityAsync(options.RetryPrompt, cancellationToken).ConfigureAwait(false);
            }
            else if (options.Prompt != null)
            {
                await turnContext.SendActivityAsync(options.Prompt, cancellationToken).ConfigureAwait(false);
            }
        }

        /// <summary>
        /// Attempts to recognize the user's input as a date-time value.
        /// </summary>
        /// <param name="turnContext">Context for the current turn of conversation with the user.</param>
        /// <param name="state">Contains state for the current instance of the prompt on the dialog stack.</param>
        /// <param name="options">A prompt options object constructed from the options initially provided
        /// in the call to <see cref="DialogContext.PromptAsync(string, PromptOptions, CancellationToken)"/>.</param>
        /// <param name="cancellationToken">A cancellation token that can be used by other objects
        /// or threads to receive notice of cancellation.</param>
        /// <returns>A <see cref="Task"/> representing the asynchronous operation.</returns>
        /// <remarks>If the task is successful, the result describes the result of the recognition attempt.</remarks>
        protected override Task<PromptRecognizerResult<IList<DateTimeResolution>>> OnRecognizeAsync(ITurnContext turnContext, IDictionary<string, object> state, PromptOptions options, CancellationToken cancellationToken = default(CancellationToken))
        {
            if (turnContext == null)
            {
                throw new ArgumentNullException(nameof(turnContext));
            }

            var result = new PromptRecognizerResult<IList<DateTimeResolution>>();
            if (turnContext.Activity.Type == ActivityTypes.Message)
            {
                var message = turnContext.Activity.AsMessageActivity();
                var culture = turnContext.Activity.Locale ?? DefaultLocale ?? English;
                var results = DateTimeRecognizer.RecognizeDateTime(message.Text, culture);
                if (results.Count > 0)
                {
                    // Return list of resolutions from first match
                    result.Succeeded = true;
                    result.Value = new List<DateTimeResolution>();
                    var values = (List<Dictionary<string, string>>)results[0].Resolution["values"];
                    foreach (var value in values)
                    {
                        result.Value.Add(ReadResolution(value));
                    }
                }
            }

            return Task.FromResult(result);
        }

        protected override string OnComputeId()
        {
            return $"DatetimePrompt[{this.BindingPath()}]";
        }

        private DateTimeResolution ReadResolution(IDictionary<string, string> resolution)
        {
            var result = new DateTimeResolution();

            if (resolution.TryGetValue("timex", out var timex))
            {
                result.Timex = timex;
            }

            if (resolution.TryGetValue("value", out var value))
            {
                result.Value = value;
            }

            if (resolution.TryGetValue("start", out var start))
            {
                result.Start = start;
            }

            if (resolution.TryGetValue("end", out var end))
            {
                result.End = end;
            }

            return result;
        }
    }
}
<|MERGE_RESOLUTION|>--- conflicted
+++ resolved
@@ -1,165 +1,152 @@
-﻿// Copyright (c) Microsoft Corporation. All rights reserved.
-// Licensed under the MIT License.
-
-using System;
-using System.Collections.Generic;
-using System.Linq;
-using System.Threading;
-using System.Threading.Tasks;
-using Microsoft.Bot.Schema;
-using Microsoft.Recognizers.Text.DateTime;
-using static Microsoft.Recognizers.Text.Culture;
-
-namespace Microsoft.Bot.Builder.Dialogs
-{
-    /// <summary>
-    /// Prompts a user for a date-time value.
-    /// </summary>
-    public class DateTimePrompt : Prompt<IList<DateTimeResolution>>
-    {
-<<<<<<< HEAD
-        public DateTimePrompt(string dialogId = null, PromptValidator<IList<DateTimeResolution>> validator = null, string defaultLocale = null)
-=======
-        /// <summary>
-        /// Initializes a new instance of the <see cref="DateTimePrompt"/> class.
-        /// </summary>
-        /// <param name="dialogId">The ID to assign to this prompt.</param>
-        /// <param name="validator">Optional, a <see cref="PromptValidator{FoundChoice}"/> that contains additional,
-        /// custom validation for this prompt.</param>
-        /// <param name="defaultLocale">Optional, the default locale used to determine language-specific behavior of the prompt.
-        /// The locale is a 2, 3, or 4 character ISO 639 code that represents a language or language family.</param>
-        /// <remarks>The value of <paramref name="dialogId"/> must be unique within the
-        /// <see cref="DialogSet"/> or <see cref="ComponentDialog"/> to which the prompt is added.
-        /// <para>If the <see cref="Activity.Locale"/>
-        /// of the <see cref="DialogContext"/>.<see cref="DialogContext.Context"/>.<see cref="ITurnContext.Activity"/>
-        /// is specified, then that local is used to determine language specific behavior; otherwise
-        /// the <paramref name="defaultLocale"/> is used. US-English is the used if no language or
-        /// default locale is available, or if the language or locale is not otherwise supported.</para></remarks>
-        public DateTimePrompt(string dialogId, PromptValidator<IList<DateTimeResolution>> validator = null, string defaultLocale = null)
->>>>>>> 71a95281
-            : base(dialogId, validator)
-        {
-            DefaultLocale = defaultLocale;
-        }
-
-<<<<<<< HEAD
-        public DateTimePrompt()
-            : base()
-        {
-        }
-
-=======
-        /// <summary>
-        /// Gets or sets the default locale used to determine language-specific behavior of the prompt.
-        /// </summary>
-        /// <value>The default locale used to determine language-specific behavior of the prompt.</value>
->>>>>>> 71a95281
-        public string DefaultLocale { get; set; }
-
-        /// <summary>
-        /// Prompts the user for input.
-        /// </summary>
-        /// <param name="turnContext">Context for the current turn of conversation with the user.</param>
-        /// <param name="state">Contains state for the current instance of the prompt on the dialog stack.</param>
-        /// <param name="options">A prompt options object constructed from the options initially provided
-        /// in the call to <see cref="DialogContext.PromptAsync(string, PromptOptions, CancellationToken)"/>.</param>
-        /// <param name="isRetry">true if this is the first time this prompt dialog instance
-        /// on the stack is prompting the user for input; otherwise, false.</param>
-        /// <param name="cancellationToken">A cancellation token that can be used by other objects
-        /// or threads to receive notice of cancellation.</param>
-        /// <returns>A <see cref="Task"/> representing the asynchronous operation.</returns>
-        protected override async Task OnPromptAsync(ITurnContext turnContext, IDictionary<string, object> state, PromptOptions options, bool isRetry, CancellationToken cancellationToken = default(CancellationToken))
-        {
-            if (turnContext == null)
-            {
-                throw new ArgumentNullException(nameof(turnContext));
-            }
-
-            if (options == null)
-            {
-                throw new ArgumentNullException(nameof(options));
-            }
-
-            if (isRetry && options.RetryPrompt != null)
-            {
-                await turnContext.SendActivityAsync(options.RetryPrompt, cancellationToken).ConfigureAwait(false);
-            }
-            else if (options.Prompt != null)
-            {
-                await turnContext.SendActivityAsync(options.Prompt, cancellationToken).ConfigureAwait(false);
-            }
-        }
-
-        /// <summary>
-        /// Attempts to recognize the user's input as a date-time value.
-        /// </summary>
-        /// <param name="turnContext">Context for the current turn of conversation with the user.</param>
-        /// <param name="state">Contains state for the current instance of the prompt on the dialog stack.</param>
-        /// <param name="options">A prompt options object constructed from the options initially provided
-        /// in the call to <see cref="DialogContext.PromptAsync(string, PromptOptions, CancellationToken)"/>.</param>
-        /// <param name="cancellationToken">A cancellation token that can be used by other objects
-        /// or threads to receive notice of cancellation.</param>
-        /// <returns>A <see cref="Task"/> representing the asynchronous operation.</returns>
-        /// <remarks>If the task is successful, the result describes the result of the recognition attempt.</remarks>
-        protected override Task<PromptRecognizerResult<IList<DateTimeResolution>>> OnRecognizeAsync(ITurnContext turnContext, IDictionary<string, object> state, PromptOptions options, CancellationToken cancellationToken = default(CancellationToken))
-        {
-            if (turnContext == null)
-            {
-                throw new ArgumentNullException(nameof(turnContext));
-            }
-
-            var result = new PromptRecognizerResult<IList<DateTimeResolution>>();
-            if (turnContext.Activity.Type == ActivityTypes.Message)
-            {
-                var message = turnContext.Activity.AsMessageActivity();
-                var culture = turnContext.Activity.Locale ?? DefaultLocale ?? English;
-                var results = DateTimeRecognizer.RecognizeDateTime(message.Text, culture);
-                if (results.Count > 0)
-                {
-                    // Return list of resolutions from first match
-                    result.Succeeded = true;
-                    result.Value = new List<DateTimeResolution>();
-                    var values = (List<Dictionary<string, string>>)results[0].Resolution["values"];
-                    foreach (var value in values)
-                    {
-                        result.Value.Add(ReadResolution(value));
-                    }
-                }
-            }
-
-            return Task.FromResult(result);
-        }
-
-        protected override string OnComputeId()
-        {
-            return $"DatetimePrompt[{this.BindingPath()}]";
-        }
-
-        private DateTimeResolution ReadResolution(IDictionary<string, string> resolution)
-        {
-            var result = new DateTimeResolution();
-
-            if (resolution.TryGetValue("timex", out var timex))
-            {
-                result.Timex = timex;
-            }
-
-            if (resolution.TryGetValue("value", out var value))
-            {
-                result.Value = value;
-            }
-
-            if (resolution.TryGetValue("start", out var start))
-            {
-                result.Start = start;
-            }
-
-            if (resolution.TryGetValue("end", out var end))
-            {
-                result.End = end;
-            }
-
-            return result;
-        }
-    }
-}
+﻿// Copyright (c) Microsoft Corporation. All rights reserved.
+// Licensed under the MIT License.
+
+using System;
+using System.Collections.Generic;
+using System.Threading;
+using System.Threading.Tasks;
+using Microsoft.Bot.Schema;
+using Microsoft.Recognizers.Text.DateTime;
+using static Microsoft.Recognizers.Text.Culture;
+
+namespace Microsoft.Bot.Builder.Dialogs
+{
+    /// <summary>
+    /// Prompts a user for a date-time value.
+    /// </summary>
+    public class DateTimePrompt : Prompt<IList<DateTimeResolution>>
+    {
+        /// <summary>
+        /// Initializes a new instance of the <see cref="DateTimePrompt"/> class.
+        /// </summary>
+        /// <param name="dialogId">The ID to assign to this prompt.</param>
+        /// <param name="validator">Optional, a <see cref="PromptValidator{FoundChoice}"/> that contains additional,
+        /// custom validation for this prompt.</param>
+        /// <param name="defaultLocale">Optional, the default locale used to determine language-specific behavior of the prompt.
+        /// The locale is a 2, 3, or 4 character ISO 639 code that represents a language or language family.</param>
+        /// <remarks>The value of <paramref name="dialogId"/> must be unique within the
+        /// <see cref="DialogSet"/> or <see cref="ComponentDialog"/> to which the prompt is added.
+        /// <para>If the <see cref="Activity.Locale"/>
+        /// of the <see cref="DialogContext"/>.<see cref="DialogContext.Context"/>.<see cref="ITurnContext.Activity"/>
+        /// is specified, then that local is used to determine language specific behavior; otherwise
+        /// the <paramref name="defaultLocale"/> is used. US-English is the used if no language or
+        /// default locale is available, or if the language or locale is not otherwise supported.</para></remarks>
+        public DateTimePrompt(string dialogId, PromptValidator<IList<DateTimeResolution>> validator = null, string defaultLocale = null)
+            : base(dialogId, validator)
+        {
+            DefaultLocale = defaultLocale;
+        }
+
+        /// <summary>
+        /// Gets or sets the default locale used to determine language-specific behavior of the prompt.
+        /// </summary>
+        /// <value>The default locale used to determine language-specific behavior of the prompt.</value>
+        public string DefaultLocale { get; set; }
+
+        /// <summary>
+        /// Prompts the user for input.
+        /// </summary>
+        /// <param name="turnContext">Context for the current turn of conversation with the user.</param>
+        /// <param name="state">Contains state for the current instance of the prompt on the dialog stack.</param>
+        /// <param name="options">A prompt options object constructed from the options initially provided
+        /// in the call to <see cref="DialogContext.PromptAsync(string, PromptOptions, CancellationToken)"/>.</param>
+        /// <param name="isRetry">true if this is the first time this prompt dialog instance
+        /// on the stack is prompting the user for input; otherwise, false.</param>
+        /// <param name="cancellationToken">A cancellation token that can be used by other objects
+        /// or threads to receive notice of cancellation.</param>
+        /// <returns>A <see cref="Task"/> representing the asynchronous operation.</returns>
+        protected override async Task OnPromptAsync(ITurnContext turnContext, IDictionary<string, object> state, PromptOptions options, bool isRetry, CancellationToken cancellationToken = default(CancellationToken))
+        {
+            if (turnContext == null)
+            {
+                throw new ArgumentNullException(nameof(turnContext));
+            }
+
+            if (options == null)
+            {
+                throw new ArgumentNullException(nameof(options));
+            }
+
+            if (isRetry && options.RetryPrompt != null)
+            {
+                await turnContext.SendActivityAsync(options.RetryPrompt, cancellationToken).ConfigureAwait(false);
+            }
+            else if (options.Prompt != null)
+            {
+                await turnContext.SendActivityAsync(options.Prompt, cancellationToken).ConfigureAwait(false);
+            }
+        }
+
+        /// <summary>
+        /// Attempts to recognize the user's input as a date-time value.
+        /// </summary>
+        /// <param name="turnContext">Context for the current turn of conversation with the user.</param>
+        /// <param name="state">Contains state for the current instance of the prompt on the dialog stack.</param>
+        /// <param name="options">A prompt options object constructed from the options initially provided
+        /// in the call to <see cref="DialogContext.PromptAsync(string, PromptOptions, CancellationToken)"/>.</param>
+        /// <param name="cancellationToken">A cancellation token that can be used by other objects
+        /// or threads to receive notice of cancellation.</param>
+        /// <returns>A <see cref="Task"/> representing the asynchronous operation.</returns>
+        /// <remarks>If the task is successful, the result describes the result of the recognition attempt.</remarks>
+        protected override Task<PromptRecognizerResult<IList<DateTimeResolution>>> OnRecognizeAsync(ITurnContext turnContext, IDictionary<string, object> state, PromptOptions options, CancellationToken cancellationToken = default(CancellationToken))
+        {
+            if (turnContext == null)
+            {
+                throw new ArgumentNullException(nameof(turnContext));
+            }
+
+            var result = new PromptRecognizerResult<IList<DateTimeResolution>>();
+            if (turnContext.Activity.Type == ActivityTypes.Message)
+            {
+                var message = turnContext.Activity.AsMessageActivity();
+                var culture = turnContext.Activity.Locale ?? DefaultLocale ?? English;
+                var results = DateTimeRecognizer.RecognizeDateTime(message.Text, culture);
+                if (results.Count > 0)
+                {
+                    // Return list of resolutions from first match
+                    result.Succeeded = true;
+                    result.Value = new List<DateTimeResolution>();
+                    var values = (List<Dictionary<string, string>>)results[0].Resolution["values"];
+                    foreach (var value in values)
+                    {
+                        result.Value.Add(ReadResolution(value));
+                    }
+                }
+            }
+
+            return Task.FromResult(result);
+        }
+
+        protected override string OnComputeId()
+        {
+            return $"DatetimePrompt[{this.BindingPath()}]";
+        }
+
+        private DateTimeResolution ReadResolution(IDictionary<string, string> resolution)
+        {
+            var result = new DateTimeResolution();
+
+            if (resolution.TryGetValue("timex", out var timex))
+            {
+                result.Timex = timex;
+            }
+
+            if (resolution.TryGetValue("value", out var value))
+            {
+                result.Value = value;
+            }
+
+            if (resolution.TryGetValue("start", out var start))
+            {
+                result.Start = start;
+            }
+
+            if (resolution.TryGetValue("end", out var end))
+            {
+                result.End = end;
+            }
+
+            return result;
+        }
+    }
+}
--- conflicted
+++ resolved
@@ -17,10 +17,6 @@
         /// Initializes a new instance of the <see cref="WaterfallStepContext"/> class.
         /// Provides context for a turn of a waterfall dialog. Contains ITurnContext as property 'Context'.
         /// </summary>
-<<<<<<< HEAD
-        internal WaterfallStepContext(WaterfallDialog parentWaterfall, DialogContext dc, object options, IDictionary<string, object> values, int index, DialogReason reason, object result = null)
-            : base(dc.Dialogs, dc.Context, new DialogState(dc.Stack), conversationState: dc.State.Conversation, userState: dc.State.User, settings: dc.State.Settings)
-=======
         /// <param name= "parent">The parent of the waterfall dialog.</param>
         /// <param name= "dc">The dialog's context.</param>
         /// <param name= "options">Any options to call the waterfall dialog with.</param>
@@ -28,9 +24,8 @@
         /// <param name= "index">The index of the current waterfall to execute.</param>
         /// <param name= "reason">The reason the waterfall step is being executed.</param>
         /// <param name= "result">Results returned by a dialog called in the previous waterfall step.</param>
-        internal WaterfallStepContext(WaterfallDialog parent, DialogContext dc, object options,  IDictionary<string, object> values, int index, DialogReason reason, object result = null)
-            : base(dc.Dialogs, dc.Context, new DialogState(dc.Stack))
->>>>>>> 71a95281
+        internal WaterfallStepContext(WaterfallDialog parentWaterfall, DialogContext dc, object options, IDictionary<string, object> values, int index, DialogReason reason, object result = null)
+            : base(dc.Dialogs, dc.Context, new DialogState(dc.Stack), conversationState: dc.State.Conversation, userState: dc.State.User, settings: dc.State.Settings)
         {
             _parentWaterfall = parentWaterfall;
             _nextCalled = false;

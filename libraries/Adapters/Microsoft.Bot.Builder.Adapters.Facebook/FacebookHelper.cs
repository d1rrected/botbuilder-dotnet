--- conflicted
+++ resolved
@@ -59,11 +59,7 @@
                         NullValueHandling = NullValueHandling.Ignore,
                     }));
 
-<<<<<<< HEAD
                 var facebookAttachment = new FacebookAttachment
-=======
-                var attach = new FacebookAttachment
->>>>>>> dc8e0410
                 {
                     Type = activity.Attachments[0].ContentType,
                     Payload = payload,
@@ -95,11 +91,7 @@
             var activity = new Activity()
             {
                 ChannelId = "facebook",
-<<<<<<< HEAD
-                Timestamp = default(DateTime),
-=======
                 Timestamp = default,
->>>>>>> dc8e0410
                 Conversation = new ConversationAccount()
                 {
                     Id = message.Sender?.Id,

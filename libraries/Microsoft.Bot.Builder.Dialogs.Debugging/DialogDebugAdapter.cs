--- conflicted
+++ resolved
@@ -29,17 +29,10 @@
 
         // lifetime scoped to IMiddleware.OnTurnAsync
         private readonly ConcurrentDictionary<string, ThreadModel> threadByTurnId = new ConcurrentDictionary<string, ThreadModel>();
-<<<<<<< HEAD
-        private readonly IIdentifier<ThreadModel> threads = new Identifier<ThreadModel>();
-
-        // https://en.wikipedia.org/wiki/Region-based_memory_management
-        private readonly IIdentifier<ArenaModel> arenas = new Identifier<ArenaModel>();
-=======
         private readonly IIdentifier<ThreadModel> threads = new Identifier<ThreadModel>().WithMutex();
 
         // https://en.wikipedia.org/wiki/Region-based_memory_management
         private readonly IIdentifier<ArenaModel> arenas = new Identifier<ArenaModel>().WithMutex();
->>>>>>> 1663e0d9
         private readonly OutputModel output = new OutputModel();
 
         private readonly Task task;
@@ -277,11 +270,7 @@
                 {
                     this.Logger.LogError(error, error.Message);
 
-<<<<<<< HEAD
-                    this.ContinueAllThreads();
-=======
                     this.ResetOnDisconnect();
->>>>>>> 1663e0d9
 
                     throw;
                 }
@@ -326,8 +315,6 @@
             frame = thread.FrameCodes[valueCode];
         }
 
-<<<<<<< HEAD
-=======
         private void ResetOnDisconnect()
         {
             // consider resetting this.events filter enabled state to defaults from constructor
@@ -338,7 +325,6 @@
             ContinueAllThreads();
         }
 
->>>>>>> 1663e0d9
         private void ContinueAllThreads()
         {
             var errors = new List<Exception>();
@@ -671,11 +657,7 @@
                 }
                 else
                 {
-<<<<<<< HEAD
-                    this.ContinueAllThreads();
-=======
                     this.ResetOnDisconnect();
->>>>>>> 1663e0d9
                 }
 
                 return Protocol.Response.From(NextSeq, disconnect, new { });
@@ -730,11 +712,7 @@
         private sealed class OutputModel : ArenaModel
         {
             public OutputModel()
-<<<<<<< HEAD
-                : base(new IdentifierCache<object>(new Identifier<object>(), count: 25))
-=======
                 : base(new Identifier<object>().WithCache(count: 25).WithMutex())
->>>>>>> 1663e0d9
             {
             }
         }
@@ -742,11 +720,7 @@
         private sealed class ThreadModel : ArenaModel
         {
             public ThreadModel(ITurnContext turnContext, ICodeModel codeModel)
-<<<<<<< HEAD
-                : base(new Identifier<object>())
-=======
                 : base(new Identifier<object>().WithMutex())
->>>>>>> 1663e0d9
             {
                 TurnContext = turnContext;
                 CodeModel = codeModel;
@@ -776,8 +750,7 @@
 
             public RunModel Run { get; } = new RunModel();
 
-<<<<<<< HEAD
-            public IIdentifier<ICodePoint> FrameCodes { get; } = new Identifier<ICodePoint>();
+            public IIdentifier<ICodePoint> FrameCodes { get; } = new Identifier<ICodePoint>().WithMutex();
 
             public DialogContext LastContext { get; private set; }
 
@@ -787,18 +760,6 @@
 
             private IReadOnlyList<ICodePoint> LastFrames { get; set; }
 
-=======
-            public IIdentifier<ICodePoint> FrameCodes { get; } = new Identifier<ICodePoint>().WithMutex();
-
-            public DialogContext LastContext { get; private set; }
-
-            public object LastItem { get; private set; }
-
-            public string LastMore { get; private set; }
-
-            private IReadOnlyList<ICodePoint> LastFrames { get; set; }
-
->>>>>>> 1663e0d9
             public void SetLast(DialogContext context, object item, string more)
             {
                 LastContext = context;
